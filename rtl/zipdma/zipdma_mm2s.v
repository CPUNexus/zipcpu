--- conflicted
+++ resolved
@@ -95,19 +95,24 @@
 	// Local declarations
 	// {{{
 	// size prefix is # of valid bytes in the beat (one clk cycle)
-	// difference between _size and _len is that "size" is the current beat
-	//											 "length" is the whole transfer
-	// _sel references which data byte lanes are valid (like RSTRB from AXI interface)
+	// difference between _size and _len is that "size" references the
+	// current beat, whereas _len references the whole transfer.  _sel
+	// references which data byte lanes are valid (like WSTRB from AXI
+	// interface)
 	//
 	localparam [1:0]	SZ_BYTE = 2'b11,
 				SZ_16B  = 2'b10,
 				SZ_32B  = 2'b01,
 				SZ_BUS  = 2'b00;
 	localparam	WBLSB = $clog2(DW/8);
-	reg	[WBLSB:0]	nxtstb_size, rdstb_size, rdack_size, first_size, last_size;
-	reg	[ADDRESS_WIDTH-1:0]	next_addr, last_request_addr;
+	reg	[WBLSB:0]	nxtstb_size, rdstb_size, rdack_size,
+				first_size, last_size;
+	reg				r_wrap;
+	reg	[ADDRESS_WIDTH:0]	next_addr;
+	reg	[ADDRESS_WIDTH-1:0]	last_request_addr;
 	reg	[WBLSB-1:0]	subaddr, rdack_subaddr;
-	reg	[DW/8-1:0]	nxtstb_sel, first_sel, first_sel_no_shift, base_sel, ibase_sel;
+	reg	[DW/8-1:0]	nxtstb_sel, first_sel, first_sel_no_shift,
+				base_sel, ibase_sel;
 	reg	[LGLENGTH:0]	wb_outstanding;
 
 	reg	[WBLSB+1:0]	fill, next_fill;
@@ -122,7 +127,7 @@
 	reg	[DW-1:0]	pre_shifted_data;
 
 	reg			r_inc;
-	reg	[1:0]	r_size;
+	reg	[1:0]		r_size;
 	reg	[LGLENGTH:0]	r_transferlen;
 	reg	[ADDRESS_WIDTH-1:0]	r_addr;
 	// }}}
@@ -151,53 +156,51 @@
 		begin
 			first_size = 0;
 			case(i_size)
-				SZ_BYTE: first_size = 1;
-				SZ_16B:  first_size = (i_addr[0]) ? 1 : 2;
-				// Verilator lint_off WIDTH
-				SZ_32B:  first_size = 4 - i_addr[1:0];
-				SZ_BUS:  first_size = (DW/8)-i_addr[WBLSB-1:0];
+			SZ_BYTE: first_size = 1;
+			SZ_16B:  first_size = (i_addr[0]) ? 1 : 2;
+			// Verilator lint_off WIDTH
+			SZ_32B:  first_size = 4 - i_addr[1:0];
+			SZ_BUS:  first_size = (DW/8)-i_addr[WBLSB-1:0];
+			// Verilator lint_on  WIDTH
 			endcase
 
-			if (first_size > i_transferlen)
-				first_size = i_transferlen;
+			if ({{ (LGLENGTH-WBLSB){1'b0}}, first_size } > i_transferlen)
+				first_size = i_transferlen[WBLSB:0];
 		end
 
 		always @(*)
 		begin
 			nxtstb_size = rdstb_size;
-			last_size = r_addr[WBLSB-1:0] + r_transferlen[WBLSB-1:0];
+			last_size = r_addr[WBLSB-1:0]+ r_transferlen[WBLSB-1:0];
 
 			case(r_size)
-				SZ_BYTE: nxtstb_size = 1;
-				// Verilator lint_off WIDTH
-				SZ_16B: begin
-					if (r_transferlen == 2)
-						nxtstb_size = 2 - r_addr[0];
-					else if (r_transferlen == 3)
-						nxtstb_size = r_addr[0] + 1;
+			SZ_BYTE: nxtstb_size = 1;
+			// Verilator lint_off WIDTH
+			SZ_16B: if (r_transferlen == 2)
+					nxtstb_size = 2 - r_addr[0];
+				else if (r_transferlen == 3)
+					nxtstb_size = r_addr[0] + 1;
+				else
+					nxtstb_size = (rdstb_len == 3) ? 1 : 2;
+			SZ_32B: begin
+				last_size[WBLSB:2] = 0;
+				if (r_transferlen < 8)
+				begin
+					if (r_transferlen[1:0] + r_addr[1:0] == 0)
+						nxtstb_size = 4;
 					else
-						nxtstb_size = (rdstb_len == 3) ? 1 : 2;
+						nxtstb_size = (4 > rdstb_len - rdstb_size) ? last_size : 4;
+				end else
+					nxtstb_size = (rdstb_len >= 4 && rdstb_len < 8)
+						? (rdstb_len - 4) : 4;
 				end
-				SZ_32B: begin
-					last_size[WBLSB:2] = 0;
-					if (r_transferlen < 8) begin
-						if (r_transferlen[1:0] + r_addr[1:0] == 0)
-							nxtstb_size = 4;
-						else
-							nxtstb_size = (4 > rdstb_len - rdstb_size) ? last_size : 4;
-					end else begin
-						nxtstb_size = (rdstb_len >= 4 && rdstb_len < 8)
-									? (rdstb_len - 4) : 4;
-					end
+			SZ_BUS: begin
+				nxtstb_size = (DW/8);
+				if (DW/8 > rdstb_len - rdstb_size)
+					nxtstb_size= { 1'b0,rdstb_len[WBLSB:0] }
+						- { 1'b0, rdstb_size[WBLSB:0]};
 				end
-				SZ_BUS: begin
-					nxtstb_size = (DW/8);
-					if (DW/8 > rdstb_len - rdstb_size)
-						nxtstb_size =
-							{ 1'b0, rdstb_len[WBLSB:0] }
-							-{ 1'b0, rdstb_size[WBLSB:0]};
-					end
-				// Verilator lint_on  WIDTH
+			// Verilator lint_on  WIDTH
 			endcase
 		end
 		// }}}
@@ -207,11 +210,11 @@
 		begin
 			first_size = 0;
 			case(i_size)
-				SZ_BYTE: first_size = 1;
-				SZ_16B:  first_size = (i_addr[0]) ? 1:2;
-				// Verilator lint_off WIDTH
-				default:
-					first_size = (DW/8)-i_addr[WBLSB-1:0];
+			SZ_BYTE: first_size = 1;
+			SZ_16B:  first_size = (i_addr[0]) ? 1:2;
+			// Verilator lint_off WIDTH
+			default:
+				first_size = (DW/8)-i_addr[WBLSB-1:0];
 			endcase
 
 			if (first_size > i_transferlen)
@@ -222,32 +225,31 @@
 		always @(*)
 		begin
 			nxtstb_size = rdstb_size;
-			last_size = r_addr[WBLSB-1:0] + r_transferlen[WBLSB-1:0];
+			last_size = r_addr[WBLSB-1:0]+r_transferlen[WBLSB-1:0];
 
 			casez(r_size)
-				SZ_BYTE: nxtstb_size = 1;
-				SZ_16B: begin
-					// Verilator lint_off WIDTH
-					if (r_transferlen == 2)
-						nxtstb_size = 2 - r_addr[0];
-					else if (r_transferlen == 3)
-						nxtstb_size = r_addr[0] + 1;
+			SZ_BYTE: nxtstb_size = 1;
+			// Verilator lint_off WIDTH
+			SZ_16B: if (r_transferlen == 2)
+					nxtstb_size = 2 - r_addr[0];
+				else if (r_transferlen == 3)
+					nxtstb_size = r_addr[0] + 1;
+				else
+					nxtstb_size = (rdstb_len == 3) ? 1 : 2;
+			default: begin
+				last_size[WBLSB:2] = 0;
+				if (r_transferlen < 8)
+				begin
+					if (r_transferlen[1:0] + r_addr[1:0] == 0)
+						nxtstb_size = 4;
 					else
-						nxtstb_size = (rdstb_len == 3) ? 1 : 2;
+						nxtstb_size = (4 > rdstb_len - rdstb_size) ? last_size : 4;
+				end else
+					nxtstb_size = (rdstb_len >= 4
+							&& rdstb_len < 8)
+						? (rdstb_len - 4) : 4;
 				end
-				default: begin
-					last_size[WBLSB:2] = 0;
-					if (r_transferlen < 8) begin
-						if (r_transferlen[1:0] + r_addr[1:0] == 0)
-							nxtstb_size = 4;
-						else
-							nxtstb_size = (4 > rdstb_len - rdstb_size) ? last_size : 4;
-					end else begin
-						nxtstb_size = (rdstb_len >= 4 && rdstb_len < 8)
-									? (rdstb_len - 4) : 4;
-					end
-					end
-					// Verilator lint_on  WIDTH
+				// Verilator lint_on  WIDTH
 			endcase
 		end
 		// }}}
@@ -258,7 +260,7 @@
 	// {{{
 	always @(*)
 	begin
-		next_addr = { o_rd_addr, subaddr };
+		next_addr = { 1'b0, o_rd_addr, subaddr };
 
 		if (o_rd_stb && !i_rd_stall && r_inc)
 			next_addr = next_addr
@@ -293,8 +295,8 @@
 		rdstb_size <= 0;
 		rdstb_len  <= 0;
 
-		o_busy <= o_rd_cyc & i_rd_err;
-		o_err  <= o_rd_cyc & i_rd_err;
+		o_busy <= o_rd_cyc && i_rd_err;
+		o_err  <= o_rd_cyc && i_rd_err;
 		// }}}
 	end else if (!o_busy)
 	begin
@@ -308,12 +310,6 @@
 		rdstb_len  <= 0;
 		if (!OPT_LOWPOWER || i_request)
 		begin
-			if({ 20'h00000, i_transferlen } + { 2'b00, i_addr} >= (1 << ADDRESS_WIDTH)) begin
-				o_err <= 1'b1;
-				o_rd_cyc <= 1'b0;
-				o_rd_stb <= 1'b0;
-			end
-
 			{ o_rd_addr, subaddr } <= i_addr;
 
 			// rdstb_size
@@ -328,7 +324,12 @@
 			o_rd_stb <= 1'b0;
 
 		if (rdstb_len > { {(LGLENGTH-WBLSB){1'b0}}, rdstb_size })
-			o_rd_stb <= 1'b1;
+		begin
+			if (r_wrap || next_addr[ADDRESS_WIDTH])
+				{ o_err, o_rd_cyc, o_rd_stb } <= 3'b100;
+			else
+				o_rd_stb <= 1'b1;
+		end
 
 		if (o_rd_stb && !i_rd_stall)
 		begin
@@ -339,13 +340,12 @@
 			end else begin
 				rdstb_len <= rdstb_len
 					- { {(LGLENGTH-WBLSB){1'b0}}, rdstb_size };
-				o_rd_stb <= 1'b1;
 			end
 
 			// rdstb_size
 			rdstb_size <= nxtstb_size;
 
-			{ o_rd_addr, subaddr } <= next_addr;
+			{ o_rd_addr, subaddr } <= next_addr[ADDRESS_WIDTH-1:0];
 			// }}}
 		end
 
@@ -355,12 +355,16 @@
 		if (m_valid && m_last)
 			o_busy <= 0;
 	end
+
+	initial	r_wrap = 1'b0;
+	always @(posedge i_clk)
+	if (i_reset || (o_rd_cyc && i_rd_err) || o_err || !o_busy)
+		r_wrap <= 1'b0;
+	else if (o_rd_stb && !i_rd_stall)
+		r_wrap <= next_addr[ADDRESS_WIDTH];
 `ifdef	FORMAL
 	always @(*)
-	if (!o_busy)
-	begin
-		assert(1'b1 || !m_valid);
-	end else if (m_valid && m_last)
+	if (o_busy && m_valid && m_last)
 	begin
 		assert(rdack_len == 0);
 		assert(fill == m_bytes);
@@ -384,20 +388,20 @@
 				// {{{
 				// Verilator coverage_off
 				case(i_size)
-					SZ_BYTE: ibase_sel = {{(DW/8-1){1'b0}}, 1'b1} << i_addr[WBLSB-1:0];
-					SZ_16B: ibase_sel = {{(DW/8-2){1'b0}}, 2'h3} << {i_addr[WBLSB-1:1], 1'b0 };
-					SZ_32B: ibase_sel = {{(DW/8-4){1'b0}}, 4'b1111} << {i_addr[WBLSB-1:2], 2'b0 };
-					SZ_BUS: ibase_sel = {(DW/8){1'b1}};
+				SZ_BYTE: ibase_sel = {{(DW/8-1){1'b0}}, 1'b1} << i_addr[WBLSB-1:0];
+				SZ_16B: ibase_sel = {{(DW/8-2){1'b0}}, 2'h3} << {i_addr[WBLSB-1:1], 1'b0 };
+				SZ_32B: ibase_sel = {{(DW/8-4){1'b0}}, 4'b1111} << {i_addr[WBLSB-1:2], 2'b0 };
+				SZ_BUS: ibase_sel = {(DW/8){1'b1}};
 				endcase
 				// Verilator coverage_on
 				// }}}
 			end else begin
 				// {{{
 				case(i_size)
-					SZ_BYTE: ibase_sel = {1'h1, {(DW/8-1){1'b0}} } >> i_addr[WBLSB-1:0];
-					SZ_16B: ibase_sel = {2'h3, {(DW/8-2){1'b0}} } >> {i_addr[WBLSB-1:1], 1'b0 };
-					SZ_32B: ibase_sel = {4'hf, {(DW/8-4){1'b0}} } >> {i_addr[WBLSB-1:2], 2'b0 };
-					SZ_BUS: ibase_sel = {(DW/8){1'b1}};
+				SZ_BYTE: ibase_sel = {1'h1, {(DW/8-1){1'b0}} } >> i_addr[WBLSB-1:0];
+				SZ_16B: ibase_sel = {2'h3, {(DW/8-2){1'b0}} } >> {i_addr[WBLSB-1:1], 1'b0 };
+				SZ_32B: ibase_sel = {4'hf, {(DW/8-4){1'b0}} } >> {i_addr[WBLSB-1:2], 2'b0 };
+				SZ_BUS: ibase_sel = {(DW/8){1'b1}};
 				endcase
 				// }}}
 			end
@@ -406,110 +410,159 @@
 	end else begin : MIN_STRB
 		// {{{
 		always @(*)
-		begin
-			ibase_sel = 0;
+		if (OPT_LITTLE_ENDIAN)
+		begin
+			// {{{
+			// Verilator coverage_off
+			case(i_size)
+			SZ_BYTE: ibase_sel = {{(DW/8-1){1'b0}}, 1'b1} << i_addr[WBLSB-1:0];
+			SZ_16B: ibase_sel = {{(DW/8-2){1'b0}}, 2'h3} << {i_addr[WBLSB-1:1], 1'b0 };
+			default: ibase_sel = {(DW/8){1'b1}};
+			endcase
+			// Verilator coverage_on
+			// }}}
+		end else begin
+			// {{{
+			case(i_size)
+			SZ_BYTE: ibase_sel= {1'h1, {(DW/8-1){1'b0}} } << i_addr[WBLSB-1:0];
+			SZ_16B: ibase_sel = {2'h3, {(DW/8-2){1'b0}} } << {i_addr[WBLSB-1:1], 1'b0 };
+			default: ibase_sel = {(DW/8){1'b1}};
+			endcase
+			// }}}
+		end
+		// }}}
+	end endgenerate
+
+	always @(posedge i_clk)
+	if (i_reset || (o_rd_cyc && i_rd_err))
+	begin
+		base_sel <= 0;
+	end else if (!o_busy)
+	begin
+		base_sel <= 0;
+		if (i_request || !OPT_LOWPOWER)
+			base_sel <= ibase_sel;
+	end else if (o_rd_stb && !i_rd_stall)
+		base_sel <= nxtstb_sel;
+
+	// nxtstb_sel
+	// {{{
+	generate if (DW == 32)
+	begin : GEN_NXTSTB_SEL
+		// {{{
+		always @(*)
+		if (OPT_LITTLE_ENDIAN)
+		begin
+			// Verilator coverage_off
+			case(r_size)
+			SZ_BYTE: nxtstb_sel = { base_sel[DW/8-2:0], base_sel[DW/8-1] };
+			SZ_16B:  nxtstb_sel = { base_sel[DW/8-3:0], base_sel[DW/8-1:DW/8-2] };
+			default: nxtstb_sel = {(DW/8){1'b1}};
+			endcase
+
+			if (!r_inc)
+				nxtstb_sel = base_sel;
+			// Verilator coverage_on
+		end else begin
+			case(r_size)
+			SZ_BYTE: nxtstb_sel = { base_sel[0:0], base_sel[DW/8-1:1] };
+			SZ_16B:  nxtstb_sel = { base_sel[1:0], base_sel[DW/8-1:2] };
+			default:
+				nxtstb_sel = {(DW/8){1'b1}};
+			endcase
+
+			if (!r_inc)
+				nxtstb_sel = base_sel;
+		end
+		// }}}
+	end else begin : GEN_WIDE_NXTSTB_SEL
+		always @(*)
+		if (OPT_LITTLE_ENDIAN)
+		begin
+			// Verilator coverage_off
+			case(r_size)
+			SZ_BYTE: nxtstb_sel = { base_sel[DW/8-2:0], base_sel[DW/8-1] };
+			SZ_16B:  nxtstb_sel = { base_sel[DW/8-3:0], base_sel[DW/8-1:DW/8-2] };
+			SZ_32B:  nxtstb_sel = { base_sel[DW/8-5:0], base_sel[DW/8-1:DW/8-4] };
+			SZ_BUS:  nxtstb_sel = {(DW/8){1'b1}};
+			endcase
+
+			if (!r_inc)
+				nxtstb_sel = base_sel;
+			// Verilator coverage_on
+		end else begin
+			case(r_size)
+			SZ_BYTE: nxtstb_sel = { base_sel[0:0], base_sel[DW/8-1:1] };
+			SZ_16B:  nxtstb_sel = { base_sel[1:0], base_sel[DW/8-1:2] };
+			SZ_32B:  nxtstb_sel = { base_sel[3:0], base_sel[DW/8-1:4] };
+			SZ_BUS:  nxtstb_sel = {(DW/8){1'b1}};
+			endcase
+
+			if (!r_inc)
+				nxtstb_sel = base_sel;
+		end
+	end endgenerate
+	// }}}
+
+	// first_sel
+	generate if (BUS_WIDTH > 32)
+	begin : GEN_FIRST_SEL
+		// {{{
+		always @(*)
+		begin
+			first_sel_no_shift = 0;
+			first_sel = 0;
+
+			// Verilator lint_off WIDTH
+			if (!OPT_FIRSTBEAT_TRIM || i_transferlen >= DW/8)
+				first_sel_no_shift = -1;
+			else if (OPT_LITTLE_ENDIAN)
+				first_sel_no_shift = (1 << i_transferlen) - 1;
+			else
+				first_sel_no_shift = ({(DW/8){1'b1}} << (DW/8 - i_transferlen));
+			// Verilator lint_on  WIDTH
 
 			if (OPT_LITTLE_ENDIAN)
 			begin
 				// {{{
 				// Verilator coverage_off
 				case(i_size)
-					SZ_BYTE: ibase_sel = {{(DW/8-1){1'b0}}, 1'b1} << i_addr[WBLSB-1:0];
-					SZ_16B: ibase_sel = {{(DW/8-2){1'b0}}, 2'h3} << {i_addr[WBLSB-1:1], 1'b0 };
-					default: ibase_sel = {(DW/8){1'b1}};
+				SZ_BYTE: first_sel = {{(DW/8-1){1'b0}}, 1'b1} << i_addr[WBLSB-1:0];
+				SZ_16B: begin
+					first_sel_no_shift = first_sel_no_shift << i_addr[0];
+					first_sel_no_shift[DW/8-1:2] = 0;
+					first_sel = first_sel_no_shift << {i_addr[WBLSB-1:1], 1'b0 };
+					end
+				SZ_32B: begin
+					first_sel_no_shift = first_sel_no_shift << i_addr[1:0];
+					first_sel_no_shift[DW/8-1:4] = 0;
+					first_sel = first_sel_no_shift << {i_addr[WBLSB-1:2], 2'b00 };
+					end
+				SZ_BUS: first_sel = first_sel_no_shift << i_addr[WBLSB-1:0];
 				endcase
 				// Verilator coverage_on
 				// }}}
 			end else begin
 				// {{{
 				case(i_size)
-					SZ_BYTE: ibase_sel= {1'h1, {(DW/8-1){1'b0}} } << i_addr[WBLSB-1:0];
-					SZ_16B: ibase_sel = {2'h3, {(DW/8-2){1'b0}} } << {i_addr[WBLSB-1:1], 1'b0 };
-					default: ibase_sel = {(DW/8){1'b1}};
+				SZ_BYTE: first_sel = {1'b1, {(DW/8-1){1'b0}} } >> i_addr[WBLSB-1:0];
+				SZ_16B: begin
+					first_sel_no_shift = first_sel_no_shift >> i_addr[0];
+					first_sel_no_shift[DW/8-3:0] = 0;
+					first_sel = first_sel_no_shift >> {i_addr[WBLSB-1:1], 1'b0 };
+					end
+				SZ_32B: begin
+					first_sel_no_shift = first_sel_no_shift >> i_addr[1:0];
+					first_sel_no_shift[DW/8-5:0] = 0;
+					first_sel = first_sel_no_shift >> {i_addr[WBLSB-1:2], 2'b00 };
+					end
+				SZ_BUS: first_sel = first_sel_no_shift >> i_addr[WBLSB-1:0];
 				endcase
 				// }}}
 			end
 		end
 		// }}}
-	end endgenerate
-
-	always @(posedge i_clk)
-	if (i_reset || (o_rd_cyc && i_rd_err))
-	begin
-		// {{{
-		base_sel <= 0;
-		// }}}
-	end else if (!o_busy)
-	begin
-		base_sel <= 0;
-		if (i_request || !OPT_LOWPOWER)
-			base_sel <= ibase_sel;
-	end else if (o_rd_stb && !i_rd_stall)
-		base_sel <= nxtstb_sel;
-
-	// nxtstb_sel
-	// {{{
-	generate if (DW == 32)
-	begin : GEN_NXTSTB_SEL
-		// {{{
-		always @(*)
-		if (OPT_LITTLE_ENDIAN)
-		begin
-			// Verilator coverage_off
-			case(r_size)
-				SZ_BYTE: nxtstb_sel = { base_sel[DW/8-2:0], base_sel[DW/8-1] };
-				SZ_16B:  nxtstb_sel = { base_sel[DW/8-3:0], base_sel[DW/8-1:DW/8-2] };
-				default:
-					nxtstb_sel = {(DW/8){1'b1}};
-			endcase
-
-			if (!r_inc)
-				nxtstb_sel = base_sel;
-			// Verilator coverage_on
-		end else begin
-				case(r_size)
-				SZ_BYTE: nxtstb_sel = { base_sel[0:0], base_sel[DW/8-1:1] };
-				SZ_16B:  nxtstb_sel = { base_sel[1:0], base_sel[DW/8-1:2] };
-				default:
-					nxtstb_sel = {(DW/8){1'b1}};
-			endcase
-
-			if (!r_inc)
-				nxtstb_sel = base_sel;
-		end
-		// }}}
-	end else begin : GEN_WIDE_NXTSTB_SEL
-		always @(*)
-		if (OPT_LITTLE_ENDIAN)
-		begin
-			// Verilator coverage_off
-			case(r_size)
-				SZ_BYTE: nxtstb_sel = { base_sel[DW/8-2:0], base_sel[DW/8-1] };
-				SZ_16B:  nxtstb_sel = { base_sel[DW/8-3:0], base_sel[DW/8-1:DW/8-2] };
-				SZ_32B:  nxtstb_sel = { base_sel[DW/8-5:0], base_sel[DW/8-1:DW/8-4] };
-				SZ_BUS:  nxtstb_sel = {(DW/8){1'b1}};
-			endcase
-
-			if (!r_inc)
-				nxtstb_sel = base_sel;
-			// Verilator coverage_on
-		end else begin
-			case(r_size)
-				SZ_BYTE: nxtstb_sel = { base_sel[0:0], base_sel[DW/8-1:1] };
-				SZ_16B:  nxtstb_sel = { base_sel[1:0], base_sel[DW/8-1:2] };
-				SZ_32B:  nxtstb_sel = { base_sel[3:0], base_sel[DW/8-1:4] };
-				SZ_BUS:  nxtstb_sel = {(DW/8){1'b1}};
-			endcase
-
-			if (!r_inc)
-				nxtstb_sel = base_sel;
-		end
-	end endgenerate
-	// }}}
-
-	// first_sel
-	generate if (BUS_WIDTH > 32)
-	begin : GEN_FIRST_SEL
+	end else begin : MIN_FIRST_SEL
 		// {{{
 		always @(*)
 		begin
@@ -523,102 +576,43 @@
 			else
 				first_sel_no_shift = ({(DW/8){1'b1}} << (DW/8 - i_transferlen));
 
-			if (OPT_LITTLE_ENDIAN) begin
+			if (OPT_LITTLE_ENDIAN)
+			begin
 				// {{{
 				// Verilator coverage_off
 				case(i_size)
-					SZ_BYTE: first_sel = {{(DW/8-1){1'b0}}, 1'b1} << i_addr[WBLSB-1:0];
-					SZ_16B: begin
-						first_sel_no_shift = first_sel_no_shift << i_addr[0];
-						first_sel_no_shift[DW/8-1:2] = 0;
-						first_sel = first_sel_no_shift << {i_addr[WBLSB-1:1], 1'b0 };
+				SZ_BYTE: first_sel = {{(DW/8-1){1'b0}}, 1'b1} << i_addr[WBLSB-1:0];
+				SZ_16B: begin
+					first_sel_no_shift = first_sel_no_shift << i_addr[0];
+					first_sel_no_shift[DW/8-1:2] = 0;
+					first_sel = first_sel_no_shift << {i_addr[WBLSB-1:1], 1'b0 };
 					end
-					SZ_32B: begin
-						first_sel_no_shift = first_sel_no_shift << i_addr[1:0];
-						first_sel_no_shift[DW/8-1:4] = 0;
-						first_sel = first_sel_no_shift << {i_addr[WBLSB-1:2], 2'b00 };
-					end
-					SZ_BUS: begin
-						first_sel = first_sel_no_shift << i_addr[WBLSB-1:0];
-					end
+				default: first_sel = first_sel_no_shift << i_addr[WBLSB-1:0];
 				endcase
 				// Verilator coverage_on
 				// }}}
 			end else begin
 				// {{{
 				case(i_size)
-					SZ_BYTE: first_sel = {1'b1, {(DW/8-1){1'b0}}} >> i_addr[WBLSB-1:0];
-					SZ_16B: begin
-						first_sel_no_shift = first_sel_no_shift >> i_addr[0];
-						first_sel_no_shift[DW/8-3:0] = 0;
-						first_sel = first_sel_no_shift >> {i_addr[WBLSB-1:1], 1'b0 };
+				SZ_BYTE: first_sel = {1'b1, {(DW/8-1){1'b0}} } >> i_addr[WBLSB-1:0];
+				SZ_16B: begin
+					first_sel_no_shift = first_sel_no_shift >> i_addr[0];
+					first_sel_no_shift[DW/8-3:0] = 0;
+					first_sel = first_sel_no_shift >> {i_addr[WBLSB-1:1], 1'b0 };
 					end
-					SZ_32B: begin
-						first_sel_no_shift = first_sel_no_shift >> i_addr[1:0];
-						first_sel_no_shift[DW/8-5:0] = 0;
-						first_sel = first_sel_no_shift >> {i_addr[WBLSB-1:2], 2'b00 };
-					end
-					SZ_BUS: begin
-						first_sel = first_sel_no_shift >> i_addr[WBLSB-1:0];
-					end
+				default: first_sel = first_sel_no_shift >> i_addr[WBLSB-1:0];
 				endcase
 				// }}}
 			end
 		end
 		// }}}
-	end else begin : MIN_FIRST_SEL
-		// {{{
-		always @(*)
-		begin
-			first_sel_no_shift = 0;
-			first_sel = 0;
-
-			if (!OPT_FIRSTBEAT_TRIM || i_transferlen >= DW/8)
-				first_sel_no_shift = -1;
-			else if (OPT_LITTLE_ENDIAN)
-				first_sel_no_shift = (1 << i_transferlen) - 1;
-			else
-				first_sel_no_shift = ({(DW/8){1'b1}} << (DW/8 - i_transferlen));
-
-			if (OPT_LITTLE_ENDIAN)
-			begin
-				// {{{
-				// Verilator coverage_off
-				case(i_size)
-					SZ_BYTE: first_sel = {{(DW/8-1){1'b0}}, 1'b1} << i_addr[WBLSB-1:0];
-					SZ_16B: begin
-						first_sel_no_shift = first_sel_no_shift << i_addr[0];
-						first_sel_no_shift[DW/8-1:2] = 0;
-						first_sel = first_sel_no_shift << {i_addr[WBLSB-1:1], 1'b0 };
-					end
-					default: first_sel = first_sel_no_shift << i_addr[WBLSB-1:0];
-				endcase
-				// Verilator coverage_on
-				// }}}
-			end else begin
-				// {{{
-				case(i_size)
-					SZ_BYTE: first_sel = {1'b1, {(DW/8-1){1'b0}}} >> i_addr[WBLSB-1:0];
-					SZ_16B: begin
-						first_sel_no_shift = first_sel_no_shift >> i_addr[0];
-						first_sel_no_shift[DW/8-3:0] = 0;
-						first_sel = first_sel_no_shift >> {i_addr[WBLSB-1:1], 1'b0 };
-					end
-					default: first_sel = first_sel_no_shift >> i_addr[WBLSB-1:0];
-				endcase
-				// }}}
-			end
-		end
-		// }}}
 	end endgenerate
 
 	// o_rd_sel
 	always @(posedge i_clk)
 	if (i_reset || (o_rd_cyc && i_rd_err))
 	begin
-		// {{{
 		o_rd_sel   <= 0;
-		// }}}
 	end else if (!o_busy)
 	begin
 		// {{{
@@ -658,10 +652,10 @@
 		if (r_inc)
 			rdack_subaddr <= rdack_subaddr + rdack_size;
 		else case(r_size)
-			SZ_BYTE: begin end
-			SZ_16B: rdack_subaddr[  0] <= 1'b0;
-			SZ_32B: rdack_subaddr[1:0] <= 2'b0;
-			SZ_BUS: rdack_subaddr[WBLSB-1:0] <= {(WBLSB){1'b0}};
+		SZ_BYTE: begin end
+		SZ_16B: rdack_subaddr[  0] <= 1'b0;
+		SZ_32B: rdack_subaddr[1:0] <= 2'b0;
+		SZ_BUS: rdack_subaddr[WBLSB-1:0] <= {(WBLSB){1'b0}};
 		endcase
 		// Verilator lint_on  WIDTH
 	end
@@ -695,20 +689,20 @@
 	end else if (i_rd_ack)
 	begin
 		case(r_size)
-			SZ_BYTE:rdack_size <= 1;
-			// Verilator lint_off WIDTH
-			SZ_16B: if (rdack_len > 2 + rdack_size)
-						rdack_size <= 2;
-					else
-						rdack_size <= rdack_len - rdack_size;
-			SZ_32B: if (rdack_len > 4 + rdack_size)
-						rdack_size <= 4;
-					else
-						rdack_size <= rdack_len - rdack_size;
-			SZ_BUS: if (rdack_len > DW/8 + rdack_size)
-						rdack_size <= DW/8;
-					else
-						rdack_size <= rdack_len - rdack_size;
+		SZ_BYTE:rdack_size <= 1;
+		// Verilator lint_off WIDTH
+		SZ_16B: if (rdack_len > 2 + rdack_size)
+				rdack_size <= 2;
+			else
+				rdack_size <= rdack_len - rdack_size;
+		SZ_32B: if (rdack_len > 4 + rdack_size)
+				rdack_size <= 4;
+			else
+				rdack_size <= rdack_len - rdack_size;
+		SZ_BUS: if (rdack_len > DW/8 + rdack_size)
+				rdack_size <= DW/8;
+			else
+				rdack_size <= rdack_len - rdack_size;
 			// Verilator lint_on  WIDTH
 		endcase
 	end
@@ -718,13 +712,7 @@
 	// {{{
 	always @(*)
 	begin
-		next_fill = fill;
-		if (M_VALID)
-<<<<<<< HEAD
-			next_fill = 0;
-=======
-			next_fill = 0; // next_fill - M_BYTES;
->>>>>>> 661aae61
+		next_fill = (M_VALID) ? 0 : fill;
 		if (i_rd_ack)
 			next_fill = next_fill + { 1'b0, rdack_size };
 	end
@@ -743,14 +731,11 @@
 	if (i_reset || !o_busy)
 		m_valid <= 1'b0;
 	else begin
-		// Verilator lint_off WIDTH
 		m_valid <= 0;
 		if ((!m_valid || !m_last) && rdack_len == 0 && fill > 0)
 			m_valid <= 1;
 		else if (o_rd_cyc && i_rd_ack)
-			m_valid <= 1'b1; // ((next_fill >= DW/8)
-			// || (rdack_len <= { {(LGLENGTH-1){1'b0}}, rdack_size }));
-		// Verilator lint_on  WIDTH
+			m_valid <= 1'b1;
 	end
 	// }}}
 
@@ -842,17 +827,17 @@
 
 	initial	m_last = 0;
 	always @(posedge i_clk)
-	if (i_reset) begin
+	if (i_reset)
 		m_last <= 1'b0;
-	end else if (!o_busy)
+	else if (!o_busy)
 	begin
 		m_last <= 1'b0;
 		if (!OPT_LOWPOWER || i_request)
 		case(i_size)
-			SZ_BYTE: m_last <= (i_transferlen <= 1);
-			SZ_16B: m_last <= (last_request_addr[ADDRESS_WIDTH-1:1] != i_addr[ADDRESS_WIDTH-1:1]);
-			SZ_32B: m_last <= (last_request_addr[ADDRESS_WIDTH-1:2] != i_addr[ADDRESS_WIDTH-1:2]);
-			SZ_BUS: m_last <= (last_request_addr[ADDRESS_WIDTH-1:WBLSB] != i_addr[ADDRESS_WIDTH-1:WBLSB]);
+		SZ_BYTE: m_last <= (i_transferlen <= 1);
+		SZ_16B: m_last <= (last_request_addr[ADDRESS_WIDTH-1:1] != i_addr[ADDRESS_WIDTH-1:1]);
+		SZ_32B: m_last <= (last_request_addr[ADDRESS_WIDTH-1:2] != i_addr[ADDRESS_WIDTH-1:2]);
+		SZ_BUS: m_last <= (last_request_addr[ADDRESS_WIDTH-1:WBLSB] != i_addr[ADDRESS_WIDTH-1:WBLSB]);
 		endcase
 	end else if (i_rd_ack)
 	begin
@@ -873,7 +858,8 @@
 	// Verilator coverage_off
 	// Verilator lint_off UNUSED
 	wire	unused;
-	assign	unused = &{ 1'b0, M_READY, last_request_addr[0], r_addr[ADDRESS_WIDTH-1:WBLSB] };
+	assign	unused = &{ 1'b0, M_READY, last_request_addr[0],
+				r_addr[ADDRESS_WIDTH-1:WBLSB] };
 	// Verilator lint_on  UNUSED
 	// Verilator coverage_on
 	// }}}
@@ -887,20 +873,21 @@
 ////////////////////////////////////////////////////////////////////////////////
 ////////////////////////////////////////////////////////////////////////////////
 `ifdef	FORMAL
-	localparam [0:0] CONTRACT = 1'b1,
+	// localparam [0:0] CONTRACT = 1'b1;
 	localparam	F_LGDEPTH = LGLENGTH+1-WBLSB;
 	localparam	F_LGCOUNT = LGLENGTH+1;
 	reg	f_past_valid;
 	wire	[F_LGDEPTH-1:0]	fwb_nreqs, fwb_nacks, fwb_outstanding;
-	(* anyconst *)	reg		f_cfg_inc;
-	(* anyconst *)	reg	[1:0]	f_cfg_size;
+	(* anyconst *)	reg				f_cfg_inc;
+	(* anyconst *)	reg	[1:0]			f_cfg_size;
 	(* anyconst *)	reg	[ADDRESS_WIDTH-1:0]	f_cfg_addr;
 	(* anyconst *)	reg	[LGLENGTH:0]		f_cfg_len;
 	reg [DW/8-1:0] 		f_base_sel;
 	reg	[F_LGCOUNT-1:0]	f_rcvd, f_sent;
 	reg	[WBLSB:0]	f_ack_size, f_stb_size;
-	reg [F_LGCOUNT-1:0] f_outstanding_bytes;
-	reg f_stb_first, f_stb_last, f_ack_first, f_ack_last;
+	reg [F_LGCOUNT-1:0]	f_outstanding_bytes;
+	reg			f_stb_first, f_stb_last,
+				f_ack_first, f_ack_last;
 	(* keep *) reg [WBLSB-1:0] f_excess_last_return, lower_len_bits;
 
 	initial	f_past_valid = 0;
@@ -912,9 +899,14 @@
 		assume(i_reset);
 
 	////////////////////////////////////////////////////////////////////////
+	//
 	// Configuration properties
-	////////////////////////////////////////////////////////////////////////
-	// {{{
+	// {{{
+	////////////////////////////////////////////////////////////////////////
+	//
+	//
+
+	// Handshake property
 	always @(posedge i_clk)
 	if (!f_past_valid || $past(i_reset) || $past(o_err))
 	begin
@@ -928,9 +920,10 @@
 		assume($stable(i_transferlen));
 	end
 
-	always @(*) begin
+	// Assume the DMA request is for an arbitrary value we can track
+	always @(*)
+	begin
 		assume(f_cfg_len > 0);
-		//assume(f_cfg_size == 2'b00);	// Delete this line
 		if (i_request && !o_busy)
 		begin
 			assume(i_inc  == f_cfg_inc);
@@ -946,113 +939,122 @@
 		end
 	end
 	// }}}
-
-	////////////////////////////////////////////////////////////////////////
+	////////////////////////////////////////////////////////////////////////
+	//
 	// f_stb_first, f_stb_last, f_ack_first, f_ack_last
-	////////////////////////////////////////////////////////////////////////
-	// {{{
-	always @(*) begin
-		if (!i_reset && o_busy && !o_err) begin
-			f_stb_first <= (rdstb_len == f_cfg_len);
-			if ((rdstb_len == 0)) begin
-				f_stb_last <= 1'b0;
-			end else begin
-				case(r_size)
-					SZ_BYTE: f_stb_last <= (rdstb_len == 1);
-					SZ_16B:  f_stb_last <= (rdstb_len + f_excess_last_return[0] == 2);
-					SZ_32B:  f_stb_last <= (rdstb_len + f_excess_last_return[1:0] == 4);
-					SZ_BUS:  f_stb_last <= (rdstb_len + f_excess_last_return[WBLSB-1:0] == DW/8);
-				endcase
-			end
-
-			f_ack_first <= (f_rcvd == 0);
-			if ((rdack_len == 0)) begin
-				f_ack_last <= 1'b0;
-			end else begin
-				case(r_size)
-					SZ_BYTE: f_ack_last <= (rdack_len == 1);
-					SZ_16B:  f_ack_last <= (rdack_len + f_excess_last_return[0] == 2);
-					SZ_32B:  f_ack_last <= (rdack_len + f_excess_last_return[1:0] == 4);
-					SZ_BUS:  f_ack_last <= (rdack_len + f_excess_last_return[WBLSB-1:0] == DW/8);
-				endcase
-			end
-		end
-	end
-	// }}}
-
-	////////////////////////////////////////////////////////////////////////
+	// {{{
+	////////////////////////////////////////////////////////////////////////
+	//
+	//
+
+	always @(*)
+		f_stb_first = (rdstb_len == f_cfg_len);
+
+	always @(*)
+	if (rdstb_len == 0)
+		f_stb_last <= 1'b0;
+	else case(r_size)
+	SZ_BYTE: f_stb_last <= (rdstb_len == 1);
+	SZ_16B:  f_stb_last <= (rdstb_len + f_excess_last_return[0] == 2);
+	SZ_32B:  f_stb_last <= (rdstb_len + f_excess_last_return[1:0] == 4);
+	SZ_BUS:  f_stb_last <= (rdstb_len + f_excess_last_return[WBLSB-1:0] == DW/8);
+	endcase
+
+	always @(*)
+		f_ack_first = (f_rcvd == 0);
+
+	always @(*)
+	if (rdack_len == 0)
+		f_ack_last <= 1'b0;
+	else case(r_size)
+	SZ_BYTE: f_ack_last <= (rdack_len == 1);
+	SZ_16B:  f_ack_last <= (rdack_len + f_excess_last_return[0] == 2);
+	SZ_32B:  f_ack_last <= (rdack_len + f_excess_last_return[1:0] == 4);
+	SZ_BUS:  f_ack_last <= (rdack_len + f_excess_last_return[WBLSB-1:0] == DW/8);
+	endcase
+	// }}}
+	////////////////////////////////////////////////////////////////////////
+	//
 	// f_excess_last_return
-	////////////////////////////////////////////////////////////////////////
-	// {{{
-	always @(*) begin
+	// {{{
+	////////////////////////////////////////////////////////////////////////
+	//
+	//
+
+	always @(*)
+	begin
 		f_excess_last_return = f_cfg_addr + f_cfg_len;
 		case(r_size)
-			SZ_BYTE: f_excess_last_return = 0;
-			SZ_16B:  begin
-				f_excess_last_return = 2 - f_excess_last_return[0];
-				f_excess_last_return[WBLSB-1:1] = 0;
+		SZ_BYTE: f_excess_last_return = 0;
+		SZ_16B:  begin
+			f_excess_last_return = 2 - f_excess_last_return[0];
+			f_excess_last_return[WBLSB-1:1] = 0;
 			end
-			SZ_32B:  begin
-				f_excess_last_return = 4 - f_excess_last_return[1:0];
-				f_excess_last_return[WBLSB-1:2] = 0;
+		SZ_32B:  begin
+			f_excess_last_return = 4 - f_excess_last_return[1:0];
+			f_excess_last_return[WBLSB-1:2] = 0;
 			end
-			SZ_BUS:  f_excess_last_return = (DW/8) - f_excess_last_return[WBLSB-1:0];
+		SZ_BUS:  f_excess_last_return = (DW/8) - f_excess_last_return[WBLSB-1:0];
 		endcase
 	end
 	// }}}
-
-	////////////////////////////////////////////////////////////////////////
+	////////////////////////////////////////////////////////////////////////
+	//
 	// first_size
-	////////////////////////////////////////////////////////////////////////
-	// {{{
-	always @(*)
-		if (!i_reset && o_busy && !o_err) begin
-			begin
-				case(r_size)
-					SZ_BYTE: assert(first_size == 1);
-					SZ_16B:  assert(first_size == (f_cfg_addr[0]) ? 1 : 2);
-					SZ_32B:  assert(first_size == 4 - f_cfg_addr[1:0]);
-					SZ_BUS:  assert(first_size == (DW/8) - f_cfg_addr[WBLSB-1:0]);
-				endcase
-
-				if (first_size > f_cfg_len)
-					assert(first_size == f_cfg_len);
-			end
-		end
-	// }}}
-
-	////////////////////////////////////////////////////////////////////////
+	// {{{
+	////////////////////////////////////////////////////////////////////////
+	//
+	//
+
+	always @(*)
+	if (!i_reset && o_busy && !o_err)
+	begin
+		case(r_size)
+		SZ_BYTE: assert(first_size == 1);
+		SZ_16B:  assert(first_size == (f_cfg_addr[0]) ? 1 : 2);
+		SZ_32B:  assert(first_size == 4 - f_cfg_addr[1:0]);
+		SZ_BUS:  assert(first_size == (DW/8) - f_cfg_addr[WBLSB-1:0]);
+		endcase
+
+		if (first_size > f_cfg_len)
+			assert(first_size == f_cfg_len);
+	end
+	// }}}
+	////////////////////////////////////////////////////////////////////////
+	//
 	// o_rd_addr, subaddr
-	////////////////////////////////////////////////////////////////////////
-	// {{{
-	always @(*) begin
-		if(!i_reset && o_busy && !o_err) begin
-			if (!r_inc)
-				assert({ o_rd_addr, subaddr } == f_cfg_addr);
-			else begin
-				if (rdstb_len != 0)
-					assert({ o_rd_addr, subaddr } == f_cfg_addr + f_rcvd + f_outstanding_bytes);
-			end
-		end
-	end
-
-	always @(*) begin
-		if (!i_reset && o_busy && !o_err)
-			if(r_inc && r_size == SZ_BUS && (wb_outstanding > 0 || f_rcvd > 0) && rdstb_len != 0)
-				assert(subaddr == 0);
-	end
-
-	always @(*) begin
-		if (!i_reset && o_busy && r_inc)
-			assert( {1'b0, f_cfg_addr} + f_rcvd <= { 1'b1, { (ADDRESS_WIDTH){1'b0} }});
-	end
-	// }}}
-
+	// {{{
+	////////////////////////////////////////////////////////////////////////
+	//
+	//
+
+	always @(*)
+	if(!i_reset && o_busy && !o_err)
+	begin
+		if (!r_inc)
+		begin
+			assert({ o_rd_addr, subaddr } == f_cfg_addr);
+		end else if (rdstb_len != 0)
+			assert({ o_rd_addr, subaddr } == f_cfg_addr + f_rcvd + f_outstanding_bytes);
+	end
+
+	always @(*)
+	if (!i_reset && o_busy && !o_err && r_inc && r_size == SZ_BUS
+			&& (wb_outstanding > 0 || f_rcvd > 0) && rdstb_len != 0)
+		assert(subaddr == 0);
+
+	always @(*)
+	if (!i_reset && o_busy && r_inc)
+		assert( {1'b0, f_cfg_addr} + f_rcvd <= { 1'b1, { (ADDRESS_WIDTH){1'b0} }});
+	// }}}
 	////////////////////////////////////////////////////////////////////////
 	//
 	// Wishbone properties
 	// {{{
 	////////////////////////////////////////////////////////////////////////
+	//
+	//
+
 	fwb_master #(
 		// {{{
 		.AW(AW), .DW(DW), .F_LGDEPTH(F_LGDEPTH),
@@ -1085,285 +1087,280 @@
 	always @(*)
 		assert(!o_rd_we);
 
-	always @(*) begin
-		if (!i_reset && !o_busy)
-			assert(!o_rd_cyc);
-	end
-	// }}}
-
-	////////////////////////////////////////////////////////////////////////
+	always @(*)
+	if (!i_reset && !o_busy)
+		assert(!o_rd_cyc);
+	// }}}
+	////////////////////////////////////////////////////////////////////////
+	//
 	// wb_outstanding
-	////////////////////////////////////////////////////////////////////////
-	// {{{
+	// {{{
+	////////////////////////////////////////////////////////////////////////
+	//
+	//
+
 	always @(*)
 	if (!i_reset && f_past_valid && o_rd_cyc)
 		assert(fwb_outstanding == wb_outstanding);
 
-	always @(*) begin
-		if (wb_outstanding == 0)
-			f_outstanding_bytes = 0;
-		else begin
-			case(r_size)
-				SZ_BYTE: f_outstanding_bytes = wb_outstanding;
-				SZ_16B: begin
-					if (!f_ack_first)
-						f_outstanding_bytes = wb_outstanding * 2;
-					else
-						f_outstanding_bytes = wb_outstanding * 2 - f_cfg_addr[0];
-				end
-				SZ_32B: begin
-					if (!f_ack_first)
-						f_outstanding_bytes = wb_outstanding * 4;
-					else
-						f_outstanding_bytes = wb_outstanding * 4 - f_cfg_addr[1:0];
-				end
-				SZ_BUS: begin
-					if (!f_ack_first)
-						f_outstanding_bytes = wb_outstanding * (DW/8);
-					else
-						f_outstanding_bytes = wb_outstanding * (DW/8) - f_cfg_addr[WBLSB-1:0];
-				end
-			endcase
-		end
-	end
-
-	always @(*) begin
-		if (!i_reset && o_busy && !o_err)
-			assert(f_outstanding_bytes <= f_cfg_len + ((rdstb_len == 0) ? f_excess_last_return : 0));
-	end
-	// }}}
-
-	////////////////////////////////////////////////////////////////////////
+	always @(*)
+	if (wb_outstanding == 0)
+		f_outstanding_bytes = 0;
+	else case(r_size)
+	SZ_BYTE: f_outstanding_bytes = wb_outstanding;
+	SZ_16B: if (!f_ack_first)
+			f_outstanding_bytes = wb_outstanding * 2;
+		else
+			f_outstanding_bytes = wb_outstanding * 2 - f_cfg_addr[0];
+	SZ_32B: if (!f_ack_first)
+			f_outstanding_bytes = wb_outstanding * 4;
+		else
+			f_outstanding_bytes = wb_outstanding * 4 - f_cfg_addr[1:0];
+	SZ_BUS: if (!f_ack_first)
+			f_outstanding_bytes = wb_outstanding * (DW/8);
+		else
+			f_outstanding_bytes = wb_outstanding * (DW/8) - f_cfg_addr[WBLSB-1:0];
+	endcase
+
+	always @(*)
+	if (!i_reset && o_busy && !o_err)
+		assert(f_outstanding_bytes <= f_cfg_len + ((rdstb_len == 0) ? f_excess_last_return : 0));
+	// }}}
+	////////////////////////////////////////////////////////////////////////
+	//
 	// base_sel
-	////////////////////////////////////////////////////////////////////////
-	// {{{
-	always @(posedge i_clk) begin
-		if (!i_reset && $past(o_busy) && o_busy && !o_err)
-			assert(base_sel != 0);
-	end
-
-	always @(*)
-	begin
-		if (OPT_LITTLE_ENDIAN)
-		begin
-			case(r_size)
-				SZ_BYTE: f_base_sel = { {(DW/8-1){1'b0}}, 1'h1 } << subaddr;
-				SZ_16B:  f_base_sel = { {(DW/8-2){1'b0}}, 2'h3 } << { subaddr[WBLSB-1:1], 1'b0 };
-				SZ_32B:  f_base_sel = { {(DW/8-4){1'b0}}, 4'hf } << { subaddr[WBLSB-1:1], 2'b00 };
-				SZ_BUS: begin
-					if (r_inc || (!r_inc && f_stb_first)) begin
-						f_base_sel = { (DW/8){1'b1} } << subaddr;
-					end else begin
-						f_base_sel = { (DW/8){1'b1} };
-					end
-				end
-			endcase
-		end else begin
-			case(r_size)
-				SZ_BYTE: f_base_sel = { 1'h1, {(DW/8-1){1'b0}} } >> subaddr;
-				SZ_16B:  f_base_sel = { 2'h3, {(DW/8-2){1'b0}} } >> { subaddr[WBLSB-1:1], 1'b0 };
-				SZ_32B:  f_base_sel = { 4'hf, {(DW/8-4){1'b0}} } >> { subaddr[WBLSB-1:2], 2'b00 };
-				SZ_BUS: begin
-					if (r_inc || (!r_inc && f_stb_first)) begin
-						f_base_sel = { (DW/8){1'b1} } >> subaddr;
-					end else begin
-						f_base_sel = { (DW/8){1'b1} };
-					end
-				end
-			endcase
-		end
-	end
-
-	always @(posedge i_clk)
-	if (!i_reset && $past(o_busy) && o_busy && !o_err && rdstb_len > 0) begin
-		if (r_size == 2'b00) begin
+	// {{{
+	////////////////////////////////////////////////////////////////////////
+	//
+	//
+
+	always @(posedge i_clk)
+	if (!i_reset && $past(o_busy) && o_busy && !o_err)
+		assert(base_sel != 0);
+
+	always @(*)
+	if (OPT_LITTLE_ENDIAN)
+	begin
+		case(r_size)
+		SZ_BYTE: f_base_sel = { {(DW/8-1){1'b0}}, 1'h1 } << subaddr;
+		SZ_16B:  f_base_sel = { {(DW/8-2){1'b0}}, 2'h3 } << { subaddr[WBLSB-1:1], 1'b0 };
+		SZ_32B:  f_base_sel = { {(DW/8-4){1'b0}}, 4'hf } << { subaddr[WBLSB-1:1], 2'b00 };
+		SZ_BUS: if (r_inc || (!r_inc && f_stb_first))
+				f_base_sel = { (DW/8){1'b1} } << subaddr;
+			else
+				f_base_sel = { (DW/8){1'b1} };
+		endcase
+	end else begin
+		case(r_size)
+		SZ_BYTE: f_base_sel = { 1'h1, {(DW/8-1){1'b0}} } >> subaddr;
+		SZ_16B:  f_base_sel = { 2'h3, {(DW/8-2){1'b0}} } >> { subaddr[WBLSB-1:1], 1'b0 };
+		SZ_32B:  f_base_sel = { 4'hf, {(DW/8-4){1'b0}} } >> { subaddr[WBLSB-1:2], 2'b00 };
+		SZ_BUS: if (r_inc || (!r_inc && f_stb_first))
+				f_base_sel = { (DW/8){1'b1} } >> subaddr;
+			else
+				f_base_sel = { (DW/8){1'b1} };
+		endcase
+	end
+
+	always @(posedge i_clk)
+	if (!i_reset && $past(o_busy) && o_busy && !o_err && rdstb_len > 0)
+	begin
+		if (r_size == SZ_BUS)
+		begin
 			assert(base_sel == { (DW/8){1'b1} });
 		end else begin
 			assert(base_sel == f_base_sel);
 		end
 	end
 	// }}}
-
-	////////////////////////////////////////////////////////////////////////
+	////////////////////////////////////////////////////////////////////////
+	//
 	// o_rd_sel
-	////////////////////////////////////////////////////////////////////////
-	// {{{
-	always @(*) begin
-		if (!i_reset && o_busy && !o_err) begin
-			assert(fill < (DW/8) + (M_VALID ? DW/8 : 0));
-			if (rdstb_len != 0 || rdstb_len != rdstb_size)
-				assert(rdstb_size <= $countones(o_rd_sel));
-			if (!r_inc) // ???
-				case(r_size)
-					SZ_BYTE: assert(o_rd_sel == base_sel);
-					SZ_16B:  assert(o_rd_sel == (f_cfg_len < 2) ? first_sel : base_sel);
-					SZ_32B:  assert(o_rd_sel == (f_cfg_len < 4) ? first_sel : base_sel);
-					SZ_BUS:  assert(o_rd_sel == (f_cfg_len < DW/8) ? first_sel : base_sel);
-				endcase
-		end
-	end
-
-	always @(*)
-	if (!i_reset && f_past_valid && o_rd_stb && r_inc && !f_stb_last)	// ??? Recap the below always block
+	// {{{
+	////////////////////////////////////////////////////////////////////////
+	//
+	//
+
+	always @(*)
+	if (!i_reset && o_busy && !o_err)
+	begin
+		assert(fill < (DW/8) + (M_VALID ? DW/8 : 0));
+		if (rdstb_len != 0 || rdstb_len != rdstb_size)
+			assert(rdstb_size <= $countones(o_rd_sel));
+
+		if (!r_inc)
+		case(r_size)
+		SZ_BYTE: assert(o_rd_sel == base_sel);
+		SZ_16B:  assert(o_rd_sel == (f_cfg_len < 2) ? first_sel : base_sel);
+		SZ_32B:  assert(o_rd_sel == (f_cfg_len < 4) ? first_sel : base_sel);
+		SZ_BUS:  assert(o_rd_sel == (f_cfg_len < DW/8) ? first_sel : base_sel);
+		endcase
+	end
+
+	always @(*)
+	if (!i_reset && f_past_valid && o_rd_stb && r_inc && !f_stb_last)
 	begin
 		assert(o_rd_sel != 0);
 
 		if (OPT_LITTLE_ENDIAN)
 		begin
 			case(r_size)
-				SZ_BYTE:assert(o_rd_sel == { {(DW/8-1){1'b0}}, 1'b1 } << subaddr);
-				SZ_16B: begin
-					if (f_cfg_len < 2) begin
-						if (i_addr[0]) begin
-							assert(o_rd_sel == { {(DW/8-2){1'b0}}, 2'b01 } << { subaddr[WBLSB-1:1], 1'b0 });
-						end else begin
-							assert(o_rd_sel == { {(DW/8-2){1'b0}}, 2'b10 } << { subaddr[WBLSB-1:1], 1'b0 });
-						end
+			SZ_BYTE:assert(o_rd_sel == { {(DW/8-1){1'b0}}, 1'b1 } << subaddr);
+			SZ_16B: if (f_cfg_len < 2)
+				begin
+					if (i_addr[0])
+					begin
+						assert(o_rd_sel == { {(DW/8-2){1'b0}}, 2'b01 } << { subaddr[WBLSB-1:1], 1'b0 });
 					end else begin
-						if (i_addr[0]) begin
-							assert(o_rd_sel == { {(DW/8-2){1'b0}}, 2'b01 } << { subaddr[WBLSB-1:1], 1'b0 });
-						end else begin
-							assert(o_rd_sel == { {(DW/8-2){1'b0}}, 2'b11 } << { subaddr[WBLSB-1:1], 1'b0 });
-						end
+						assert(o_rd_sel == { {(DW/8-2){1'b0}}, 2'b10 } << { subaddr[WBLSB-1:1], 1'b0 });
 					end
+				end else if (i_addr[0])
+				begin
+					assert(o_rd_sel == { {(DW/8-2){1'b0}}, 2'b01 } << { subaddr[WBLSB-1:1], 1'b0 });
+				end else begin
+					assert(o_rd_sel == { {(DW/8-2){1'b0}}, 2'b11 } << { subaddr[WBLSB-1:1], 1'b0 });
 				end
-				SZ_32B: begin
-					if (f_cfg_len < 4) begin
-						assert(o_rd_sel == { {(DW/8-4){1'b0}}, (4'b1111 << (4 - f_cfg_len)) } << { subaddr[WBLSB-1:2], 2'b00 });
-					end else begin
-						assert(o_rd_sel == { {(DW/8-4){1'b0}}, 4'b1111 } << { subaddr[WBLSB-1:2], 2'b00 });
-					end
+			SZ_32B: if (f_cfg_len < 4)
+				begin
+					assert(o_rd_sel == { {(DW/8-4){1'b0}}, (4'b1111 << (4 - f_cfg_len)) } << { subaddr[WBLSB-1:2], 2'b00 });
+				end else begin
+					assert(o_rd_sel == { {(DW/8-4){1'b0}}, 4'b1111 } << { subaddr[WBLSB-1:2], 2'b00 });
 				end
-				SZ_BUS: begin
-					if (f_cfg_len < DW/8) begin
-						assert(o_rd_sel == { (DW/8){1'b1} } << (DW/8 - f_cfg_len));
-					end else if (rdstb_len == f_cfg_len) begin
-						assert(o_rd_sel == { (DW/8){1'b1} } << subaddr);
-					end else begin
+			SZ_BUS: if (f_cfg_len < DW/8)
+				begin
+					assert(o_rd_sel == { (DW/8){1'b1} } << (DW/8 - f_cfg_len));
+				end else if (rdstb_len == f_cfg_len)
+				begin
+					assert(o_rd_sel == { (DW/8){1'b1} } << subaddr);
+				end else begin
 						assert(o_rd_sel == { (DW/8){1'b1} });
-					end
 				end
 			endcase
-		end else begin
-			case(r_size)
-				SZ_BYTE:assert(o_rd_sel == { 1'b1, {(DW/8-1){1'b0}} } >> subaddr);
-				SZ_16B: begin
-					if (f_cfg_len < 2) begin
-						if (i_addr[0]) begin
-							assert(o_rd_sel == { 2'b01, {(DW/8-2){1'b0}} } >> { subaddr[WBLSB-1:1], 1'b0 });
-						end else begin
-							assert(o_rd_sel == { 2'b10, {(DW/8-2){1'b0}} } >> { subaddr[WBLSB-1:1], 1'b0 });
-						end
-					end else begin
-						if (subaddr[0]) begin
-							assert(o_rd_sel == { 2'b01, {(DW/8-2){1'b0}} } >> { subaddr[WBLSB-1:1], 1'b0 });
-						end else begin
-							assert(o_rd_sel == { 2'b11, {(DW/8-2){1'b0}} } >> { subaddr[WBLSB-1:1], 1'b0 });
-						end
-					end
+		end else case(r_size)
+		SZ_BYTE:assert(o_rd_sel == { 1'b1, {(DW/8-1){1'b0}} } >> subaddr);
+		SZ_16B: if (f_cfg_len < 2)
+			begin
+				if (i_addr[0])
+				begin
+					assert(o_rd_sel == { 2'b01, {(DW/8-2){1'b0}} } >> { subaddr[WBLSB-1:1], 1'b0 });
+				end else begin
+					assert(o_rd_sel == { 2'b10, {(DW/8-2){1'b0}} } >> { subaddr[WBLSB-1:1], 1'b0 });
 				end
-				SZ_32B: begin
-					if (f_cfg_len < 4) begin
-						if (i_addr[1:0] == 2'b00) begin
-							assert(o_rd_sel == {(4'b1111 >> (4 - f_cfg_len)), {(DW/8-4){1'b0}}} >> { subaddr[WBLSB-1:2], 2'b00 });
-						end else begin
-							if (f_cfg_len[1:0] < (4 - subaddr[1:0])) begin
-								assert(o_rd_sel == {(4'b1111 >> (4 - f_cfg_len)), {(DW/8-4){1'b0}}} >> { subaddr[WBLSB-1:2], 2'b00 });
-							end else begin
-								assert(o_rd_sel == {(4'b1111 >> (subaddr[1:0])), {(DW/8-4){1'b0}}} >> { subaddr[WBLSB-1:2], 2'b00 });
-							end
-						end
-					end else begin
-						if (subaddr[1:0] == 2'b00) begin
-							assert(o_rd_sel == { 4'b1111, {(DW/8-4){1'b0}} } >> { subaddr[WBLSB-1:2], 2'b00 });
-						end else begin
-							assert(o_rd_sel == { (4'b1111 >> subaddr[1:0]), {(DW/8-4){1'b0}} } >> { subaddr[WBLSB-1:2], 2'b00 });
-						end
-					end
+			end else if (subaddr[0])
+			begin
+				assert(o_rd_sel == { 2'b01, {(DW/8-2){1'b0}} } >> { subaddr[WBLSB-1:1], 1'b0 });
+			end else begin
+				assert(o_rd_sel == { 2'b11, {(DW/8-2){1'b0}} } >> { subaddr[WBLSB-1:1], 1'b0 });
+			end
+		SZ_32B: if (f_cfg_len < 4)
+			begin
+				if (i_addr[1:0] == 2'b00)
+				begin
+					assert(o_rd_sel == {(4'b1111 >> (4 - f_cfg_len)), {(DW/8-4){1'b0}} }
+						>> { subaddr[WBLSB-1:2], 2'b00 });
+				end else if (f_cfg_len[1:0] < (4 - subaddr[1:0]))
+				begin
+					assert(o_rd_sel == {(4'b1111 >> (4 - f_cfg_len)), {(DW/8-4){1'b0}} }
+						>> { subaddr[WBLSB-1:2], 2'b00 });
+				end else begin
+					assert(o_rd_sel == {(4'b1111 >> (subaddr[1:0])), {(DW/8-4){1'b0}} }
+						>> { subaddr[WBLSB-1:2], 2'b00 });
 				end
-				SZ_BUS: begin
-					if (f_cfg_len < DW/8) begin
-						if (i_addr[WBLSB-1:0] == 0) begin
-							assert(o_rd_sel == { (DW/8){1'b1} } >> (DW/8 - f_cfg_len - subaddr));
-						end else begin
-							if (f_cfg_len[WBLSB-1:0] < (DW/8 - subaddr)) begin
-								assert(o_rd_sel == { (DW/8){1'b1} } >> (DW/8 - f_cfg_len));
-							end else begin
-								assert(o_rd_sel == { (DW/8){1'b1} } >> (subaddr));
-							end
-						end
-					end else if (f_stb_first) begin
-						assert(o_rd_sel == { (DW/8){1'b1} } >> subaddr);
-					end else begin
-						assert(o_rd_sel == { (DW/8){1'b1} });
-					end
+			end else if (subaddr[1:0] == 2'b00)
+			begin
+				assert(o_rd_sel == { 4'b1111, {(DW/8-4){1'b0}} } >> { subaddr[WBLSB-1:2], 2'b00 });
+			end else begin
+				assert(o_rd_sel == { (4'b1111 >> subaddr[1:0]), {(DW/8-4){1'b0}} } >> { subaddr[WBLSB-1:2], 2'b00 });
+			end
+		SZ_BUS: if (f_cfg_len < DW/8)
+			begin
+				if (i_addr[WBLSB-1:0] == 0)
+				begin
+					assert(o_rd_sel == { (DW/8){1'b1} } >> (DW/8 - f_cfg_len - subaddr));
+				end else if (f_cfg_len[WBLSB-1:0] < (DW/8 - subaddr))
+				begin
+					assert(o_rd_sel == { (DW/8){1'b1} } >> (DW/8 - f_cfg_len));
+				end else begin
+					assert(o_rd_sel == { (DW/8){1'b1} } >> (subaddr));
 				end
-			endcase
-		end
-	end
-	// }}}
-
-	////////////////////////////////////////////////////////////////////////
+			end else if (f_stb_first)
+			begin
+				assert(o_rd_sel == { (DW/8){1'b1} } >> subaddr);
+			end else begin
+				assert(o_rd_sel == { (DW/8){1'b1} });
+			end
+		endcase
+	end
+
+	// }}}
+	////////////////////////////////////////////////////////////////////////
+	//
 	// rdstb_size
-	////////////////////////////////////////////////////////////////////////
-	// {{{
+	// {{{
+	////////////////////////////////////////////////////////////////////////
+	//
+	//
+
 	always @(*)
 	begin
 		case(r_size)
-			SZ_BYTE: f_stb_size = 1;
-			SZ_16B:  f_stb_size = 2;
-			SZ_32B:  f_stb_size = 4;
-			SZ_BUS:  f_stb_size = DW/8;
+		SZ_BYTE: f_stb_size = 1;
+		SZ_16B:  f_stb_size = 2;
+		SZ_32B:  f_stb_size = 4;
+		SZ_BUS:  f_stb_size = DW/8;
 		endcase
 
 		if (rdstb_len == f_cfg_len)
-			case(r_size)
-				SZ_BYTE: f_stb_size =  1;
-				SZ_16B:  f_stb_size = (2 - r_addr[  0]);
-				SZ_32B:  f_stb_size = (4 - r_addr[1:0]);
-				SZ_BUS:  f_stb_size = (DW/8 - r_addr[WBLSB-1:0]);
-			endcase
+		case(r_size)
+		SZ_BYTE: f_stb_size =  1;
+		SZ_16B:  f_stb_size = (2 - r_addr[  0]);
+		SZ_32B:  f_stb_size = (4 - r_addr[1:0]);
+		SZ_BUS:  f_stb_size = (DW/8 - r_addr[WBLSB-1:0]);
+		endcase
 	end
 
 	always @(*)
 	if (!i_reset && o_busy && !o_err && o_rd_cyc && o_rd_stb)
 	begin
-		if (f_stb_first && f_stb_last) begin	// means that packet is one word only
+		if (f_stb_first && f_stb_last)
+		begin	// means that packet is one word only
 			assert(rdstb_size == f_cfg_len);
-		end else if (f_stb_last) begin
+		end else if (f_stb_last)
+		begin
 			assert(rdstb_size == rdstb_len);
 		end else begin
 			assert(rdstb_size == f_stb_size);
 		end
 	end
 
-	always @(*) begin
-		if(!i_reset && o_busy && !o_err)
-			if (rdstb_len > 0)
-				assert(rdstb_size <= rdstb_len);
-	end
-	// }}}
-
-	////////////////////////////////////////////////////////////////////////
+	always @(*)
+	if(!i_reset && o_busy && !o_err && rdstb_len > 0)
+		assert(rdstb_size <= rdstb_len);
+	// }}}
+	////////////////////////////////////////////////////////////////////////
+	//
 	// rdack_size
-	////////////////////////////////////////////////////////////////////////
-	// {{{
+	// {{{
+	////////////////////////////////////////////////////////////////////////
+	//
+	//
+
 	always @(*)
 	begin
 		case(r_size)
-			SZ_BYTE: f_ack_size = 1;
-			SZ_16B:  f_ack_size = 2;
-			SZ_32B:  f_ack_size = 4;
-			SZ_BUS:  f_ack_size = DW/8;
+		SZ_BYTE: f_ack_size = 1;
+		SZ_16B:  f_ack_size = 2;
+		SZ_32B:  f_ack_size = 4;
+		SZ_BUS:  f_ack_size = DW/8;
 		endcase
 
 		if (f_rcvd == 0)
-			case(r_size)
-				SZ_BYTE: f_ack_size =  1;
-				SZ_16B:  f_ack_size = (2 - r_addr[  0]);
-				SZ_32B:  f_ack_size = (4 - r_addr[1:0]);
-				SZ_BUS:  f_ack_size = (DW/8 - r_addr[WBLSB-1:0]);
-			endcase
+		case(r_size)
+		SZ_BYTE: f_ack_size =  1;
+		SZ_16B:  f_ack_size = (2 - r_addr[  0]);
+		SZ_32B:  f_ack_size = (4 - r_addr[1:0]);
+		SZ_BUS:  f_ack_size = (DW/8 - r_addr[WBLSB-1:0]);
+		endcase
 
 		if (f_rcvd + f_ack_size > r_transferlen)
 			f_ack_size = r_transferlen - f_rcvd;
@@ -1372,99 +1369,112 @@
 	always @(*)
 	if (!i_reset && o_busy && !o_err && o_rd_cyc)
 	begin
-		if (f_ack_first && f_ack_last) begin	// means that packet is one word only
+		if (f_ack_first && f_ack_last)
+		begin	// means that packet is one word only
 			assert(rdack_size == f_cfg_len);
-		end else if (f_ack_last) begin
+		end else if (f_ack_last)
+		begin
 			assert(rdack_size == rdack_len);
 		end else begin
 			assert(rdack_size == f_ack_size);
 		end
 	end
 	// }}}
-
-	////////////////////////////////////////////////////////////////////////
+	////////////////////////////////////////////////////////////////////////
+	//
 	// rdstb_len, rdack_len
-	////////////////////////////////////////////////////////////////////////
-	// {{{
-	always @(*) begin
-		if (!i_reset && o_busy && !o_err && o_rd_cyc) begin
-			if (!f_stb_first) begin
-				case(r_size)	// Check the rdstb_len whether is odd or even
-					SZ_16B: begin
-						if (f_cfg_len > 2 && rdstb_len != 0) begin
-							assert(rdstb_len[0] == (f_cfg_addr[0] ^ f_cfg_len[0]));
-						end
-					end
-					SZ_32B: begin
-						if (f_cfg_len > 4 && rdstb_len != 0) begin
-							lower_len_bits = f_cfg_len - (4 - f_cfg_addr[1:0]);
-							assert(rdstb_len[1:0] == ((f_cfg_addr[1:0] == 2'b00) ? f_cfg_len[1:0] : lower_len_bits[1:0]));
-						end
-					end
-					SZ_BUS: begin
-						if (f_cfg_len > DW/8 && rdstb_len != 0) begin
-							lower_len_bits = f_cfg_len - (DW/8 - f_cfg_addr[WBLSB-1:0]);
-							assert(rdstb_len[WBLSB-1:0] == ((f_cfg_addr[WBLSB-1:0] == 0) ? f_cfg_len[WBLSB-1:0] : lower_len_bits[WBLSB-1:0]));
-						end
-					end
+	// {{{
+	////////////////////////////////////////////////////////////////////////
+	//
+	//
+
+	always @(*)
+	if (!i_reset && o_busy && !o_err && o_rd_cyc)
+	begin
+		if (!f_stb_first)
+		begin
+			case(r_size)	// Check the rdstb_len whether is odd or even
+			SZ_16B: if (f_cfg_len > 2 && rdstb_len != 0)
+				begin
+					assert(rdstb_len[0] == (f_cfg_addr[0] ^ f_cfg_len[0]));
+				end
+			SZ_32B: if (f_cfg_len > 4 && rdstb_len != 0)
+				begin
+					lower_len_bits = f_cfg_len - (4 - f_cfg_addr[1:0]);
+					assert(rdstb_len[1:0] == ((f_cfg_addr[1:0] == 2'b00) ? f_cfg_len[1:0] : lower_len_bits[1:0]));
+				end
+			SZ_BUS: if (f_cfg_len > DW/8 && rdstb_len != 0)
+				begin
+					lower_len_bits = f_cfg_len - (DW/8 - f_cfg_addr[WBLSB-1:0]);
+					assert(rdstb_len[WBLSB-1:0] == ((f_cfg_addr[WBLSB-1:0] == 0) ? f_cfg_len[WBLSB-1:0] : lower_len_bits[WBLSB-1:0]));
+				end
+			endcase
+
+			if (f_stb_last)
+			begin
+				case(r_size)
+				SZ_BYTE: assert(rdstb_len == 1);
+				SZ_16B:  assert(rdstb_len == 2 - f_excess_last_return[0]);
+				SZ_32B:  assert(rdstb_len == 4 - f_excess_last_return[1:0]);
+				SZ_BUS:  assert(rdstb_len == (DW/8) - f_excess_last_return[WBLSB-1:0]);
 				endcase
-				if (f_stb_last) begin
+			end
+
+			if (!f_ack_first)
+			begin
+				if (r_size != 2'b11)
+				begin
+					assert(rdack_len[0] == (f_cfg_addr[0] ^ f_cfg_len[0]));
+				end
+
+				if (f_ack_last)
+				begin
 					case(r_size)
-						SZ_BYTE: begin assert(rdstb_len == 1); end
-						SZ_16B:  begin assert(rdstb_len == 2 - f_excess_last_return[0]); end
-						SZ_32B:  begin assert(rdstb_len == 4 - f_excess_last_return[1:0]); end
-						SZ_BUS:  begin assert(rdstb_len == (DW/8) - f_excess_last_return[WBLSB-1:0]); end
+					SZ_BYTE: assert(rdack_len == 1);
+					SZ_16B:  assert(rdack_len == 2 - f_excess_last_return[0]);
+					SZ_32B:  assert(rdack_len == 4 - f_excess_last_return[1:0]);
+					SZ_BUS:  assert(rdack_len == (DW/8) - f_excess_last_return[WBLSB-1:0]);
 					endcase
 				end
 			end
-			if (!f_ack_first) begin
-				if (r_size != 2'b11) begin
-					assert(rdack_len[0] == (f_cfg_addr[0] ^ f_cfg_len[0]));
-				end
-				if (f_ack_last) begin
-					case(r_size)
-						SZ_BYTE: begin assert(rdack_len == 1); end
-						SZ_16B:  begin assert(rdack_len == 2 - f_excess_last_return[0]); end
-						SZ_32B:  begin assert(rdack_len == 4 - f_excess_last_return[1:0]); end
-						SZ_BUS:  begin assert(rdack_len == (DW/8) - f_excess_last_return[WBLSB-1:0]); end
-					endcase
-				end
-			end
-		end
-	end
-
-	always @(*) begin
-		if(!i_reset && o_busy && !o_err && !f_ack_first) begin
-			assert(f_rcvd <= f_cfg_len + DW/8 - 1);
-			if(rdstb_len != 0) begin
-				assert(f_cfg_len == f_rcvd + f_outstanding_bytes + rdstb_len);
-			end
-		end
-	end
-
-	always @(*) begin
-		if(!i_reset && o_busy && !o_err) begin
-			assert(rdack_len <= f_cfg_len);
-			assert(rdstb_len <= rdack_len);
-			if(rdstb_len != 0) begin
-				assert(rdack_len == rdstb_len + f_outstanding_bytes);
-			end else begin
-				assert(f_outstanding_bytes == rdack_len + ((rdstb_len == 0 && rdack_len != 0) ? f_excess_last_return : 0));
-			end
-		end
-	end
-
-	always @(*) begin
-		if(!i_reset && o_busy && !o_err) begin
-			assert(rdstb_len != 0 || !o_rd_stb);
-		end
-	end
-	// }}}
-
-	////////////////////////////////////////////////////////////////////////
+		end
+	end
+
+	always @(*)
+	if(!i_reset && o_busy && !o_err && !f_ack_first)
+	begin
+		assert(f_rcvd <= f_cfg_len + DW/8 - 1);
+		if(rdstb_len != 0)
+			assert(f_cfg_len == f_rcvd + f_outstanding_bytes + rdstb_len);
+	end
+
+	always @(*)
+	if(!i_reset && o_busy && !o_err)
+	begin
+		assert(rdack_len <= f_cfg_len);
+		assert(rdstb_len <= rdack_len);
+		if(rdstb_len != 0)
+		begin
+			assert(rdack_len == rdstb_len + f_outstanding_bytes);
+		end else begin
+			assert(f_outstanding_bytes == rdack_len
+				+ ((rdstb_len == 0 && rdack_len != 0)
+					? f_excess_last_return : 0));
+		end
+	end
+
+	always @(*)
+	if(!i_reset && o_busy && !o_err)
+		assert(rdstb_len != 0 || !o_rd_stb);
+	// }}}
+	////////////////////////////////////////////////////////////////////////
+	//
 	// f_rcvd
-	////////////////////////////////////////////////////////////////////////
-	// {{{
+	// {{{
+	////////////////////////////////////////////////////////////////////////
+	//
+	//
+
 	initial	f_rcvd = 0;
 	always @(posedge i_clk)
 	if (i_reset || !o_busy || (o_rd_cyc && i_rd_err))
@@ -1474,52 +1484,49 @@
 		if (f_rcvd == 0)
 		begin
 			case(r_size)
-				SZ_BYTE: f_rcvd <= f_rcvd + 1;
-				SZ_16B:  f_rcvd <= f_rcvd + (f_cfg_len < 2) ? 1 : (2 - f_cfg_addr[0]);
-				SZ_32B:  f_rcvd <= f_rcvd + (f_cfg_len < (4 - f_cfg_addr[1:0])) ? f_cfg_len : (4 - f_cfg_addr[1:0]);
-				SZ_BUS:  f_rcvd <= f_rcvd + (f_cfg_len < (DW/8 - f_cfg_addr[WBLSB-1:0])) ? f_cfg_len : (DW/8 - f_cfg_addr[WBLSB-1:0]);
+			SZ_BYTE: f_rcvd <= f_rcvd + 1;
+			SZ_16B:  f_rcvd <= f_rcvd + (f_cfg_len < 2) ? 1 : (2 - f_cfg_addr[0]);
+			SZ_32B:  f_rcvd <= f_rcvd + (f_cfg_len < (4 - f_cfg_addr[1:0])) ? f_cfg_len : (4 - f_cfg_addr[1:0]);
+			SZ_BUS:  f_rcvd <= f_rcvd + (f_cfg_len < (DW/8 - f_cfg_addr[WBLSB-1:0])) ? f_cfg_len : (DW/8 - f_cfg_addr[WBLSB-1:0]);
 			endcase
 		end else if (f_ack_last)
 		begin
 			case(r_size)
-				SZ_BYTE: f_rcvd <= f_rcvd + 1;
-				SZ_16B:  f_rcvd <= f_rcvd + (2 - f_excess_last_return[0]);
-				SZ_32B:  f_rcvd <= f_rcvd + (4 - f_excess_last_return[1:0]);
-				SZ_BUS:  f_rcvd <= f_rcvd + (DW/8 - f_excess_last_return[WBLSB-1:0]);
+			SZ_BYTE: f_rcvd <= f_rcvd + 1;
+			SZ_16B:  f_rcvd <= f_rcvd + (2 - f_excess_last_return[0]);
+			SZ_32B:  f_rcvd <= f_rcvd + (4 - f_excess_last_return[1:0]);
+			SZ_BUS:  f_rcvd <= f_rcvd + (DW/8 - f_excess_last_return[WBLSB-1:0]);
 			endcase
 		end else
 		begin
 			case(r_size)
-				SZ_BYTE: f_rcvd <= f_rcvd + 1;
-				SZ_16B:  f_rcvd <= f_rcvd + 2;
-				SZ_32B:  f_rcvd <= f_rcvd + 4;
-				SZ_BUS:  f_rcvd <= f_rcvd + DW/8;
+			SZ_BYTE: f_rcvd <= f_rcvd + 1;
+			SZ_16B:  f_rcvd <= f_rcvd + 2;
+			SZ_32B:  f_rcvd <= f_rcvd + 4;
+			SZ_BUS:  f_rcvd <= f_rcvd + DW/8;
 			endcase
 		end
 	end
 
-	always @(*) begin
-		if (!i_reset && o_busy && !o_err && rdack_len != 0)
-			assert(f_rcvd == f_cfg_len - rdack_len);
-	end
-	// }}}
-
+	always @(*)
+	if (!i_reset && o_busy && !o_err && rdack_len != 0)
+		assert(f_rcvd == f_cfg_len - rdack_len);
+	// }}}
 	////////////////////////////////////////////////////////////////////////
 	//
 	// Outgoing stream properties
 	// {{{
 	////////////////////////////////////////////////////////////////////////
+	//
+	//
 
 	always @(posedge i_clk)
 	if (!f_past_valid || $past(i_reset))
-	begin
 		assert(!M_VALID);
-	end
-
-	always @(*) begin
-		if (!i_reset && o_busy && !o_err && !M_VALID)
+
+	always @(*)
+	if (!i_reset && o_busy && !o_err && !M_VALID)
 		assert(fill == 0);
-	end
 
 	always @(*)
 	if (!i_reset && o_busy && M_VALID)
@@ -1531,26 +1538,23 @@
 			assert(!o_rd_stb);
 	end
 
-	always @(*) begin
-		if (!i_reset && o_busy)
-			assert(f_sent <= r_transferlen);
-	end
-
-	always @(*) begin
-		if (!i_reset && o_busy) begin
-			if (!M_VALID) begin
-				assert(f_rcvd == f_sent);
-			end
-			else begin
-				assert(f_rcvd == f_sent + M_BYTES);
-			end
-		end
-	end
-
-	always @(*) begin
-		if (!i_reset && o_busy && !o_rd_stb && !o_err)
-			assert(rdstb_len == 0);
-	end
+	always @(*)
+	if (!i_reset && o_busy)
+		assert(f_sent <= r_transferlen);
+
+	always @(*)
+	if (!i_reset && o_busy)
+	begin
+		if (!M_VALID)
+		begin
+			assert(f_rcvd == f_sent);
+		end else
+			assert(f_rcvd == f_sent + M_BYTES);
+	end
+
+	always @(*)
+	if (!i_reset && o_busy && !o_rd_stb && !o_err)
+		assert(rdstb_len == 0);
 
 	initial	f_sent = 0;
 	always @(posedge i_clk)
@@ -1571,14 +1575,15 @@
 	////////////////////////////////////////////////////////////////////////
 	//
 	//
+// `define	CONTRACT
 `ifdef CONTRACT
 	(* anyconst *)	reg			fc_check;
 	(* anyconst *)	reg	[F_LGCOUNT-1:0]	fc_posn;
 	(* anyconst *)	reg	[7:0]		fc_byte;
 
-	wire		fwb_check,   fm_check;
+		wire			fwb_check,   fm_check;
 	(* keep *) reg [WBLSB-1:0]	fwb_shift,   fm_shift;
-	(* keep *) reg [DW-1:0]	fwb_shifted, fm_shifted;
+	(* keep *) reg [DW-1:0]		fwb_shifted, fm_shifted;
 
 	// Assume a known response from the bus
 	// {{{
@@ -1586,13 +1591,10 @@
 				&& (f_rcvd <= fc_posn)
 				&& (fc_posn < f_rcvd + f_ack_size);
 
-	always @(*) begin
-		if (!i_reset && o_busy && !o_err && rdstb_len != f_cfg_len && rdstb_len > rdstb_size) begin
-			if (!r_inc) begin
-				assert(pre_shift == r_addr[WBLSB-1:0]);
-	 		end
-		end
-	end
+	always @(*)
+	if (!i_reset && o_busy && !o_err && rdstb_len != f_cfg_len
+			&& rdstb_len > rdstb_size && !r_inc)
+		assert(pre_shift == r_addr[WBLSB-1:0]);
 
 	always @(*)
 	begin
@@ -1609,10 +1611,10 @@
 	always @(*)
 	if (!i_reset && fwb_check)
 	begin
-		if (OPT_LITTLE_ENDIAN) begin
+		if (OPT_LITTLE_ENDIAN)
+		begin
 			assume(fwb_shifted[7:0] == fc_byte);
-		end
-		else begin
+		end else begin
 			assume(fwb_shifted[DW-1:DW-8] == fc_byte);
 		end
 	end
@@ -1634,15 +1636,17 @@
 		fm_shifted = sreg << (8*fm_shift);
 
 	always @(*)
-	if (!i_reset && fm_check) begin
-		if (OPT_LITTLE_ENDIAN) begin
+	if (!i_reset && fm_check)
+	begin
+		if (OPT_LITTLE_ENDIAN)
+		begin
 			assert(fm_shifted[7:0] == fc_byte);
 		end else begin
 			assert(fm_shifted[DW-1:DW-8] == fc_byte);
 		end
 	end
-`endif
-	// }}}
+	// }}}
+`endif	// CONTRACT
 
 	// }}}
 	////////////////////////////////////////////////////////////////////////
@@ -1652,17 +1656,6 @@
 	////////////////////////////////////////////////////////////////////////
 	//
 	//
-
-	//(* anyconst *)	reg [1:0] f_cvr_seq;
-
-	//always @(*) begin
-	//	if (f_cvr_seq == 2'b01) begin
-	//		assume(f_cfg_len == 21);
-	//		assume(f_cfg_addr == 30'h0C000099);
-	//		assume(f_cfg_size == 2'b00);
-	//		cover(rdack_len == 0 && o_busy && !o_err);
-	//	end
-	//end
 
 	always @(*)
 	begin
@@ -1692,20 +1685,19 @@
 
 	always @(*)
 	if (!OPT_FIRSTBEAT_TRIM)
-		case(f_cfg_size)
-			SZ_16B: assume(f_cfg_len + f_cfg_addr[0] >= 2);
-			SZ_32B: assume(f_cfg_len + f_cfg_addr[1:0] >= 4);
-			SZ_BUS: assume(f_cfg_len + f_cfg_addr[WBLSB-1:0] >= BUS_WIDTH/8);
-		endcase
+	case(f_cfg_size)
+	SZ_16B: assume(f_cfg_len + f_cfg_addr[0] >= 2);
+	SZ_32B: assume(f_cfg_len + f_cfg_addr[1:0] >= 4);
+	SZ_BUS: assume(f_cfg_len + f_cfg_addr[WBLSB-1:0] >= BUS_WIDTH/8);
+	endcase
 
 	always @(*)
 	if (!i_reset && M_VALID)
 		assume(M_READY);
 
-	always @(*) begin
-		if (!i_reset && o_busy && !o_err)
-			assume(r_transferlen + f_cfg_addr < (1 << ADDRESS_WIDTH));
-	end
+	always @(*)
+	if (!i_reset && o_busy && !o_err)
+		assume(r_transferlen + f_cfg_addr < (1 << ADDRESS_WIDTH));
 	// }}}
 `endif
 // }}}
