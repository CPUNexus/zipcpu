////////////////////////////////////////////////////////////////////////////////
//
// Filename:	zipcpu.v
//
// Project:	Zip CPU -- a small, lightweight, RISC CPU soft core
//
// Purpose:	This is the top level module holding the core of the Zip CPU
//		together.  The Zip CPU is designed to be as simple as possible.
//	(actual implementation aside ...)  The instruction set is about as
//	RISC as you can get, with only 26 instruction types currently supported.
//	(There are still 8-instruction Op-Codes reserved for floating point,
//	and 5 which can be used for transactions not requiring registers.)
//	Please see the accompanying spec.pdf file for a description of these
//	instructions.
//
//	All instructions are 32-bits wide.  All bus accesses, both address and
//	data, are 32-bits over a wishbone bus.
//
//	The Zip CPU is fully pipelined with the following pipeline stages:
//
//		1. Prefetch, returns the instruction from memory.
//
//		2. Instruction Decode
//
//		3. Read Operands
//
//		4. Apply Instruction
//
//		4. Write-back Results
//
//	Further information about the inner workings of this CPU, such as
//	what causes pipeline stalls, may be found in the spec.pdf file.  (The
//	documentation within this file had become out of date and out of sync
//	with the spec.pdf, so look to the spec.pdf for accurate and up to date
//	information.)
//
//
//	In general, the pipelining is controlled by three pieces of logic
//	per stage: _ce, _stall, and _valid.  _valid means that the stage
//	holds a valid instruction.  _ce means that the instruction from the
//	previous stage is to move into this one, and _stall means that the
//	instruction from the previous stage may not move into this one.
//	The difference between these control signals allows individual stages
//	to propagate instructions independently.  In general, the logic works
//	as:
//
//
//	assign	(n)_ce = (n-1)_valid && (~(n)_stall)
//
//
//	always @(posedge i_clk)
//		if ((i_rst)||(clear_pipeline))
//			(n)_valid = 0
//		else if (n)_ce
//			(n)_valid = 1
//		else if (n+1)_ce
//			(n)_valid = 0
//
//	assign (n)_stall = (  (n-1)_valid && ( pipeline hazard detection )  )
//			|| (  (n)_valid && (n+1)_stall );
//
//	and ...
//
//	always @(posedge i_clk)
//		if (n)_ce
//			(n)_variable = ... whatever logic for this stage
//
//	Note that a stage can stall even if no instruction is loaded into
//	it.
//
//
// Creator:	Dan Gisselquist, Ph.D.
//		Gisselquist Technology, LLC
//
////////////////////////////////////////////////////////////////////////////////
//
// Copyright (C) 2015-2017, Gisselquist Technology, LLC
//
// This program is free software (firmware): you can redistribute it and/or
// modify it under the terms of  the GNU General Public License as published
// by the Free Software Foundation, either version 3 of the License, or (at
// your option) any later version.
//
// This program is distributed in the hope that it will be useful, but WITHOUT
// ANY WARRANTY; without even the implied warranty of MERCHANTIBILITY or
// FITNESS FOR A PARTICULAR PURPOSE.  See the GNU General Public License
// for more details.
//
// You should have received a copy of the GNU General Public License along
<<<<<<< HEAD
// with this program.  (It's in the $(ROOT)/doc directory, run make with no
=======
// with this program.  (It's in the $(ROOT)/doc directory.  Run make with no
>>>>>>> fa8f012a
// target there if the PDF file isn't present.)  If not, see
// <http://www.gnu.org/licenses/> for a copy.
//
// License:	GPL, v3, as defined and found on www.gnu.org,
//		http://www.gnu.org/licenses/gpl.html
//
//
////////////////////////////////////////////////////////////////////////////////
<<<<<<< HEAD
=======
//
//
// We can either pipeline our fetches, or issue one fetch at a time.  Pipelined
// fetches are more complicated and therefore use more FPGA resources, while
// single fetches will cause the CPU to stall for about 5 stalls each 
// instruction cycle, effectively reducing the instruction count per clock to
// about 0.2.  However, the area cost may be worth it.  Consider:
//
//	Slice LUTs		ZipSystem	ZipCPU
//	Single Fetching		2521		1734
//	Pipelined fetching	2796		2046
>>>>>>> fa8f012a
//
//
//
`define	CPU_CC_REG	4'he
`define	CPU_PC_REG	4'hf
`define	CPU_CLRCACHE_BIT 14	// Set to clear the I-cache, automatically clears
`define	CPU_PHASE_BIT	13	// Set if we are executing the latter half of a CIS
`define	CPU_FPUERR_BIT	12	// Floating point error flag, set on error
`define	CPU_DIVERR_BIT	11	// Divide error flag, set on divide by zero
`define	CPU_BUSERR_BIT	10	// Bus error flag, set on error
`define	CPU_TRAP_BIT	9	// User TRAP has taken place
`define	CPU_ILL_BIT	8	// Illegal instruction
`define	CPU_BREAK_BIT	7
`define	CPU_STEP_BIT	6	// Will step one (or two CIS) instructions
`define	CPU_GIE_BIT	5
`define	CPU_SLEEP_BIT	4
// Compile time defines
//
`include "cpudefs.v"
//
//
module	zipcpu(i_clk, i_rst, i_interrupt,
		// Debug interface
		i_halt, i_clear_pf_cache, i_dbg_reg, i_dbg_we, i_dbg_data,
			o_dbg_stall, o_dbg_reg, o_dbg_cc,
			o_break,
		// CPU interface to the wishbone bus
		o_wb_gbl_cyc, o_wb_gbl_stb,
			o_wb_lcl_cyc, o_wb_lcl_stb,
			o_wb_we, o_wb_addr, o_wb_data, o_wb_sel,
			i_wb_ack, i_wb_stall, i_wb_data,
			i_wb_err,
		// Accounting/CPU usage interface
		o_op_stall, o_pf_stall, o_i_count
`ifdef	DEBUG_SCOPE
		, o_debug
`endif
		);
	parameter [31:0] RESET_ADDRESS=32'h0100000;
	parameter	ADDRESS_WIDTH=30,
			LGICACHE=8;
`ifdef	OPT_MULTIPLY
	parameter	IMPLEMENT_MPY = `OPT_MULTIPLY;
`else
	parameter	IMPLEMENT_MPY = 0;
`endif
`ifdef	OPT_DIVIDE
	parameter	IMPLEMENT_DIVIDE = 1;
`else
	parameter	IMPLEMENT_DIVIDE = 0;
`endif
`ifdef	OPT_IMPLEMENT_FPU
	parameter	IMPLEMENT_FPU = 1,
`else
	parameter	IMPLEMENT_FPU = 0,
`endif
			IMPLEMENT_LOCK=1;
`ifdef	OPT_EARLY_BRANCHING
	parameter	EARLY_BRANCHING = 1;
`else
	parameter	EARLY_BRANCHING = 0;
`endif
	parameter	WITH_LOCAL_BUS = 1;
	localparam	AW=ADDRESS_WIDTH;
	localparam	[(AW-1):0]	RESET_BUS_ADDRESS = RESET_ADDRESS[(AW+1):2];
	input			i_clk, i_rst, i_interrupt;
	// Debug interface -- inputs
	input			i_halt, i_clear_pf_cache;
	input		[4:0]	i_dbg_reg;
	input			i_dbg_we;
	input		[31:0]	i_dbg_data;
	// Debug interface -- outputs
	output	wire		o_dbg_stall;
	output	reg	[31:0]	o_dbg_reg;
	output	reg	[3:0]	o_dbg_cc;
	output	wire		o_break;
	// Wishbone interface -- outputs
	output	wire		o_wb_gbl_cyc, o_wb_gbl_stb;
	output	wire		o_wb_lcl_cyc, o_wb_lcl_stb, o_wb_we;
	output	wire	[(AW-1):0]	o_wb_addr;
	output	wire	[31:0]	o_wb_data;
	output	wire	[3:0]	o_wb_sel;
	// Wishbone interface -- inputs
	input			i_wb_ack, i_wb_stall;
	input		[31:0]	i_wb_data;
	input			i_wb_err;
	// Accounting outputs ... to help us count stalls and usage
	output	wire		o_op_stall;
	output	wire		o_pf_stall;
	output	wire		o_i_count;
	//
`ifdef	DEBUG_SCOPE
	output	reg	[31:0]	o_debug;
`endif


	// Registers
	//
	//	The distributed RAM style comment is necessary on the
	// SPARTAN6 with XST to prevent XST from oversimplifying the register
	// set and in the process ruining everything else.  It basically
	// optimizes logic away, to where it no longer works.  The logic
	// as described herein will work, this just makes sure XST implements
	// that logic.
	//
	(* ram_style = "distributed" *)
`ifdef	OPT_NO_USERMODE
	reg	[31:0]	regset [0:15];
`else
	reg	[31:0]	regset [0:31];
`endif

	// Condition codes
	// (BUS, TRAP,ILL,BREAKEN,STEP,GIE,SLEEP ), V, N, C, Z
	reg	[3:0]	flags, iflags;
	wire	[14:0]	w_uflags, w_iflags;
	reg		break_en, step, sleep, r_halted;
	wire		break_pending, trap, gie, ubreak;
	wire		w_clear_icache, ill_err_u;
	reg		ill_err_i;
	reg		ibus_err_flag;
	wire		ubus_err_flag;
	wire		idiv_err_flag, udiv_err_flag;
	wire		ifpu_err_flag, ufpu_err_flag;
	wire		ihalt_phase, uhalt_phase;

	// The master chip enable
	wire		master_ce;

	//
	//
	//	PIPELINE STAGE #1 :: Prefetch
	//		Variable declarations
	//
	reg	[(AW+1):0]	pf_pc;
	reg	new_pc;
	wire	clear_pipeline;
	assign	clear_pipeline = new_pc;

	wire		dcd_stalled;
	wire		pf_cyc, pf_stb, pf_we, pf_busy, pf_ack, pf_stall, pf_err;
	wire	[(AW-1):0]	pf_addr;
	wire	[31:0]		pf_data;
	wire	[31:0]		pf_instruction;
	wire	[(AW-1):0]	pf_instruction_pc;
	wire	pf_valid, pf_gie, pf_illegal;

	//
	//
	//	PIPELINE STAGE #2 :: Instruction Decode
	//		Variable declarations
	//
	//
	reg		op_valid /* verilator public_flat */,
			op_valid_mem, op_valid_alu;
	reg		op_valid_div, op_valid_fpu;
	wire		op_stall, dcd_ce, dcd_phase;
	wire	[3:0]	dcd_opn;
	wire	[4:0]	dcd_A, dcd_B, dcd_R;
	wire		dcd_Acc, dcd_Bcc, dcd_Apc, dcd_Bpc, dcd_Rcc, dcd_Rpc;
	wire	[3:0]	dcd_F;
	wire		dcd_wR, dcd_rA, dcd_rB,
				dcd_ALU, dcd_M, dcd_DIV, dcd_FP,
				dcd_wF, dcd_gie, dcd_break, dcd_lock,
				dcd_pipe, dcd_ljmp;
	reg		r_dcd_valid;
	wire		dcd_valid;
	wire	[AW:0]	dcd_pc /* verilator public_flat */;
	wire	[31:0]	dcd_I;
	wire		dcd_zI;	// true if dcd_I == 0
	wire	dcd_A_stall, dcd_B_stall, dcd_F_stall;

	wire	dcd_illegal;
	wire			dcd_early_branch;
	wire	[(AW-1):0]	dcd_branch_pc;

	wire		dcd_sim;
	wire	[22:0]	dcd_sim_immv;


	//
	//
	//	PIPELINE STAGE #3 :: Read Operands
	//		Variable declarations
	//
	//
	//
	// Now, let's read our operands
	reg	[4:0]	alu_reg;
	wire	[3:0]	op_opn;
	wire	[4:0]	op_R;
	reg	[31:0]	r_op_Av, r_op_Bv;
	reg	[(AW-1):0]	op_pc;
	wire	[31:0]	w_op_Av, w_op_Bv;
	wire	[31:0]	op_A_nowait, op_B_nowait, op_Av, op_Bv;
	reg		op_wR, op_wF;
	wire		op_gie, op_Rcc;
	wire	[14:0]	op_Fl;
	reg	[6:0]	r_op_F;
	wire	[7:0]	op_F;
	wire		op_ce, op_phase, op_pipe, op_change_data_ce;
	// Some pipeline control wires
`ifdef	OPT_PIPELINED
	reg	op_A_alu, op_A_mem;
	reg	op_B_alu, op_B_mem;
`endif
	reg	op_illegal;
	wire	op_break;
	wire	op_lock;

`ifdef	VERILATOR
	reg		op_sim		/* verilator public_flat */;
	reg	[22:0]	op_sim_immv	/* verilator public_flat */;
`endif


	//
	//
	//	PIPELINE STAGE #4 :: ALU / Memory
	//		Variable declarations
	//
	//
	wire	[(AW-1):0]	alu_pc;
	reg		r_alu_pc_valid, mem_pc_valid;
	wire		alu_pc_valid;
	wire		alu_phase;
	wire		alu_ce /* verilator public_flat */, alu_stall;
	wire	[31:0]	alu_result;
	wire	[3:0]	alu_flags;
	wire		alu_valid, alu_busy;
	wire		set_cond;
	reg		alu_wR, alu_wF;
	wire		alu_gie, alu_illegal;



	wire	mem_ce, mem_stalled;
	wire	mem_pipe_stalled;
	wire	mem_valid, mem_ack, mem_stall, mem_err, bus_err,
		mem_cyc_gbl, mem_cyc_lcl, mem_stb_gbl, mem_stb_lcl, mem_we;
	wire	[4:0]		mem_wreg;

	wire			mem_busy, mem_rdbusy;
	wire	[(AW-1):0]	mem_addr;
	wire	[31:0]		mem_data, mem_result;
	wire	[3:0]		mem_sel;

	wire	div_ce, div_error, div_busy, div_valid;
	wire	[31:0]	div_result;
	wire	[3:0]	div_flags;

	assign	div_ce = (master_ce)&&(~clear_pipeline)&&(op_valid_div)
				&&(~mem_rdbusy)&&(~div_busy)&&(~fpu_busy)
				&&(set_cond);

	wire	fpu_ce, fpu_error, fpu_busy, fpu_valid;
	wire	[31:0]	fpu_result;
	wire	[3:0]	fpu_flags;

	assign	fpu_ce = (master_ce)&&(~clear_pipeline)&&(op_valid_fpu)
				&&(~mem_rdbusy)&&(~div_busy)&&(~fpu_busy)
				&&(set_cond);

	wire	adf_ce_unconditional;

	//
	//
	//	PIPELINE STAGE #5 :: Write-back
	//		Variable declarations
	//
	wire		wr_reg_ce, wr_flags_ce, wr_write_pc, wr_write_cc,
			wr_write_scc, wr_write_ucc;
	wire	[4:0]	wr_reg_id;
	wire	[31:0]	wr_gpreg_vl, wr_spreg_vl;
	wire	w_switch_to_interrupt, w_release_from_interrupt;
	reg	[(AW+1):0]	ipc;
	wire	[(AW+1):0]	upc;



	//
	//	MASTER: clock enable.
	//
	assign	master_ce = ((~i_halt)||(alu_phase))&&(~o_break)&&(~sleep);


	//
	//	PIPELINE STAGE #1 :: Prefetch
	//		Calculate stall conditions
	//
	//	These are calculated externally, within the prefetch module.
	//

	//
	//	PIPELINE STAGE #2 :: Instruction Decode
	//		Calculate stall conditions
	assign		dcd_ce = ((~dcd_valid)||(~dcd_stalled))&&(~clear_pipeline);

`ifdef	OPT_PIPELINED
	assign		dcd_stalled = (dcd_valid)&&(op_stall);
`else
	// If not pipelined, there will be no op_valid_ anything, and the
	// op_stall will be false, dcd_X_stall will be false, thus we can simply
	// do a ...
	assign		dcd_stalled = 1'b0;
`endif
	//
	//	PIPELINE STAGE #3 :: Read Operands
	//		Calculate stall conditions
	wire	prelock_stall;
`ifdef	OPT_PIPELINED
	reg	cc_invalid_for_dcd;
	always @(posedge i_clk)
		cc_invalid_for_dcd <= (wr_flags_ce)
			||(wr_reg_ce)&&(wr_reg_id[3:0] == `CPU_CC_REG)
			||(op_valid)&&((op_wF)||((op_wR)&&(op_R[3:0] == `CPU_CC_REG)))
			||((alu_wF)||((alu_wR)&&(alu_reg[3:0] == `CPU_CC_REG)))
			||(mem_busy)||(div_busy)||(fpu_busy);

	assign	op_stall = (op_valid)&&( // Only stall if we're loaded w/validins
			// Stall if we're stopped, and not allowed to execute
			// an instruction
			// (~master_ce)		// Already captured in alu_stall
			//
			// Stall if going into the ALU and the ALU is stalled
			//	i.e. if the memory is busy, or we are single
			//	stepping.  This also includes our stalls for
			//	op_break and op_lock, so we don't need to
			//	include those as well here.
			// This also includes whether or not the divide or
			// floating point units are busy.
			(alu_stall)
			||(((op_valid_div)||(op_valid_fpu))
				&&(!adf_ce_unconditional))
			//
			// Stall if we are going into memory with an operation
			//	that cannot be pipelined, and the memory is
			//	already busy
			||(mem_stalled) // &&(op_valid_mem) part of mem_stalled
			||(op_Rcc)
			)
			||(dcd_valid)&&(
				// Stall if we need to wait for an operand A
				// to be ready to read
				(dcd_A_stall)
				// Likewise for B, also includes logic
				// regarding immediate offset (register must
				// be in register file if we need to add to
				// an immediate)
				||(dcd_B_stall)
				// Or if we need to wait on flags to work on the
				// CC register
				||(dcd_F_stall)
			);
	assign	op_ce = ((dcd_valid)||(dcd_illegal)||(dcd_early_branch))&&(!op_stall);


	// BUT ... op_ce is too complex for many of the data operations.  So
	// let's make their circuit enable code simpler.  In particular, if
	// op_ doesn't need to be preserved, we can change it all we want
	// ... right?  The clear_pipeline code, for example, really only needs
	// to determine whether op_valid is true.
	assign	op_change_data_ce = (~op_stall);
`else
	assign	op_stall = (op_valid)&&(~master_ce);
	assign	op_ce = ((dcd_valid)||(dcd_illegal)||(dcd_early_branch))&&(~clear_pipeline);
	assign	op_change_data_ce = 1'b1;
`endif

	//
	//	PIPELINE STAGE #4 :: ALU / Memory
	//		Calculate stall conditions
	//
	// 1. Basic stall is if the previous stage is valid and the next is
	//	busy.
	// 2. Also stall if the prior stage is valid and the master clock enable
	//	is de-selected
	// 3. Stall if someone on the other end is writing the CC register,
	//	since we don't know if it'll put us to sleep or not.
	// 4. Last case: Stall if we would otherwise move a break instruction
	//	through the ALU.  Break instructions are not allowed through
	//	the ALU.
`ifdef	OPT_PIPELINED
	assign	alu_stall = (((~master_ce)||(mem_rdbusy)||(alu_busy))&&(op_valid_alu)) //Case 1&2
			||(prelock_stall)
			||((op_valid)&&(op_break))
			||(wr_reg_ce)&&(wr_write_cc)
			||(div_busy)||(fpu_busy);
	assign	alu_ce = (master_ce)&&(op_valid_alu)&&(~alu_stall)
				&&(~clear_pipeline);
`else
	assign	alu_stall = (op_valid_alu)&&((~master_ce)||(op_break));
	assign	alu_ce = (master_ce)&&(op_valid_alu)&&(~alu_stall)&&(~clear_pipeline);
`endif
	//

	//
	// Note: if you change the conditions for mem_ce, you must also change
	// alu_pc_valid.
	//
`ifdef	OPT_PIPELINED
	assign	mem_ce = (master_ce)&&(op_valid_mem)&&(~mem_stalled)
			&&(~clear_pipeline);
`else
	// If we aren't pipelined, then no one will be changing what's in the
	// pipeline (i.e. clear_pipeline), while our only instruction goes
	// through the ... pipeline.
	//
	// However, in hind sight this logic didn't work.  What happens when
	// something gets in the pipeline and then (due to interrupt or some
	// such) needs to be voided?  Thus we avoid simplification and keep
	// what worked here.
	assign	mem_ce = (master_ce)&&(op_valid_mem)&&(~mem_stalled)
			&&(~clear_pipeline);
`endif
`ifdef	OPT_PIPELINED_BUS_ACCESS
	assign	mem_stalled = (~master_ce)||(alu_busy)||((op_valid_mem)&&(
				(mem_pipe_stalled)
				||(prelock_stall)
				||((~op_pipe)&&(mem_busy))
				||(div_busy)
				||(fpu_busy)
				// Stall waiting for flags to be valid
				// Or waiting for a write to the PC register
				// Or CC register, since that can change the
				//  PC as well
				||((wr_reg_ce)&&(wr_reg_id[4] == op_gie)
					&&((wr_write_pc)||(wr_write_cc)))));
`else
`ifdef	OPT_PIPELINED
	assign	mem_stalled = (mem_busy)||((op_valid_mem)&&(
				(~master_ce)
				// Stall waiting for flags to be valid
				// Or waiting for a write to the PC register
				// Or CC register, since that can change the
				//  PC as well
				||((wr_reg_ce)&&(wr_reg_id[4] == op_gie)&&((wr_write_pc)||(wr_write_cc)))));
`else
	assign	mem_stalled = (op_valid_mem)&&(~master_ce);
`endif
`endif

	// ALU, DIV, or FPU CE ... equivalent to the OR of all three of these
	assign	adf_ce_unconditional = (master_ce)&&(~clear_pipeline)&&(op_valid)
				&&(~op_valid_mem)&&(~mem_rdbusy)
				&&((~op_valid_alu)||(~alu_stall))&&(~op_break)
				&&(~div_busy)&&(~fpu_busy)&&(~clear_pipeline);

	//
	//
	//	PIPELINE STAGE #1 :: Prefetch
	//
	//
`ifdef	OPT_SINGLE_FETCH
	wire		pf_ce;

	assign		pf_ce = (~pf_valid)&&(~dcd_valid)&&(~op_valid)&&(~alu_busy)&&(~mem_busy)&&(~alu_pc_valid)&&(~mem_pc_valid);
	prefetch	#(ADDRESS_WIDTH)
			pf(i_clk, (i_rst), (pf_ce), (~dcd_stalled), pf_pc[(AW+1):2], gie,
				pf_instruction, pf_instruction_pc, pf_gie,
					pf_valid, pf_illegal,
				pf_cyc, pf_stb, pf_we, pf_addr, pf_data,
				pf_ack, pf_stall, pf_err, i_wb_data);

	initial	r_dcd_valid = 1'b0;
	always @(posedge i_clk)
		if (clear_pipeline)
			r_dcd_valid <= 1'b0;
		else if (dcd_ce)
			r_dcd_valid <= (pf_valid)||(pf_illegal);
		else if (op_ce)
			r_dcd_valid <= 1'b0;
	assign	dcd_valid = r_dcd_valid;

`else // Pipe fetch

	wire	pf_stalled;
	assign	pf_stalled = (dcd_stalled)||(dcd_phase);
`ifdef	OPT_TRADITIONAL_PFCACHE
	wire	[(AW-1):0]	pf_request_address;
	assign	pf_request_address = ((dcd_early_branch)&&(!clear_pipeline))
				? dcd_branch_pc:pf_pc[(AW+1):2];
	pfcache #(LGICACHE, ADDRESS_WIDTH)
		pf(i_clk, i_rst, (new_pc)||((dcd_early_branch)&&(~clear_pipeline)),
					w_clear_icache,
				// dcd_pc,
				(!pf_stalled),
				pf_request_address,
				pf_instruction, pf_instruction_pc, pf_valid,
				pf_cyc, pf_stb, pf_we, pf_addr, pf_data,
					pf_ack, pf_stall, pf_err, i_wb_data,
				pf_illegal);
`else
	pipefetch	#(RESET_BUS_ADDRESS, LGICACHE, ADDRESS_WIDTH)
			pf(i_clk, i_rst, (new_pc)||(dcd_early_branch),
					w_clear_icache, (!pf_stalled),
					(new_pc)?pf_pc[(AW+1):2]:dcd_branch_pc,
					pf_instruction, pf_instruction_pc, pf_valid,
				pf_cyc, pf_stb, pf_we, pf_addr, pf_data,
					pf_ack, pf_stall, pf_err, i_wb_data,
				(mem_cyc_lcl)||(mem_cyc_gbl),
				pf_illegal);
`endif
`ifdef	OPT_NO_USERMODE
	assign	pf_gie = 1'b0;
`else
	assign	pf_gie = gie;
`endif

	initial	r_dcd_valid = 1'b0;
	always @(posedge i_clk)
		if ((clear_pipeline)||(w_clear_icache))
			r_dcd_valid <= 1'b0;
		else if (dcd_ce)
			r_dcd_valid <= ((dcd_phase)||(pf_valid))
					&&(~dcd_ljmp)&&(~dcd_early_branch);
		else if (op_ce)
			r_dcd_valid <= 1'b0;
	assign	dcd_valid = r_dcd_valid;
`endif

<<<<<<< HEAD
	// If not pipelined, there will be no op_valid_ anything, and the
=======

	// If not pipelined, there will be no opvalid_ anything, and the
>>>>>>> fa8f012a
	idecode #(AW, IMPLEMENT_MPY, EARLY_BRANCHING, IMPLEMENT_DIVIDE,
			IMPLEMENT_FPU)
		instruction_decoder(i_clk, (clear_pipeline),
			(~dcd_valid)||(~op_stall), dcd_stalled, pf_instruction, pf_gie,
			pf_instruction_pc, pf_valid, pf_illegal, dcd_phase,
			dcd_illegal, dcd_pc, dcd_gie,
			{ dcd_Rcc, dcd_Rpc, dcd_R },
			{ dcd_Acc, dcd_Apc, dcd_A },
			{ dcd_Bcc, dcd_Bpc, dcd_B },
			dcd_I, dcd_zI, dcd_F, dcd_wF, dcd_opn,
			dcd_ALU, dcd_M, dcd_DIV, dcd_FP, dcd_break, dcd_lock,
			dcd_wR,dcd_rA, dcd_rB,
			dcd_early_branch,
			dcd_branch_pc, dcd_ljmp,
<<<<<<< HEAD
			dcd_pipe,
			dcd_sim, dcd_sim_immv);
=======
			dcd_pipe);
>>>>>>> fa8f012a

`ifdef	OPT_PIPELINED_BUS_ACCESS
	reg		r_op_pipe;

	initial	r_op_pipe = 1'b0;
	// To be a pipeable operation, there must be
	//	two valid adjacent instructions
	//	Both must be memory instructions
	//	Both must be writes, or both must be reads
	//	Both operations must be to the same identical address,
	//		or at least a single (one) increment above that address
	//
	// However ... we need to know this before this clock, hence this is
	// calculated in the instruction decoder.
	always @(posedge i_clk)
		if (clear_pipeline)
			r_op_pipe <= 1'b0;
		else if (op_ce)
			r_op_pipe <= dcd_pipe;
		else if (mem_ce) // Clear us any time an op_ is clocked in
			r_op_pipe <= 1'b0;
	assign	op_pipe = r_op_pipe;
`else
	assign	op_pipe = 1'b0;
`endif

	//
	//
	//	PIPELINE STAGE #3 :: Read Operands (Registers)
	//
	//
`ifdef	OPT_NO_USERMODE
	assign	w_op_Av = regset[dcd_A[3:0]];
	assign	w_op_Bv = regset[dcd_B[3:0]];
`else
	assign	w_op_Av = regset[dcd_A];
	assign	w_op_Bv = regset[dcd_B];
`endif

	wire	[8:0]	w_cpu_info;
	assign	w_cpu_info = {
	1'b1,
	(IMPLEMENT_MPY    >0)? 1'b1:1'b0,
	(IMPLEMENT_DIVIDE >0)? 1'b1:1'b0,
	(IMPLEMENT_FPU    >0)? 1'b1:1'b0,
`ifdef	OPT_PIPELINED
	1'b1,
`else
	1'b0,
`endif
`ifdef	OPT_TRADITIONAL_CACHE
	1'b1,
`else
	1'b0,
`endif
`ifdef	OPT_EARLY_BRANCHING
	1'b1,
`else
	1'b0,
`endif
`ifdef	OPT_PIPELINED_BUS_ACCESS
	1'b1,
`else
	1'b0,
`endif
`ifdef	OPT_CIS
	1'b1
`else
	1'b0
`endif
	};

	wire	[31:0]	w_pcA_v;
	assign	w_pcA_v[(AW+1):0] = { (dcd_A[4] == dcd_gie)
				? { dcd_pc[AW:1], 2'b00 }
				: { upc[(AW+1):2], uhalt_phase, 1'b0 } };
	generate
	if (AW < 30)
		assign	w_pcA_v[31:(AW+2)] = 0;
	endgenerate

`ifdef	OPT_PIPELINED
	reg	[4:0]	op_Aid, op_Bid;
	reg		op_rA, op_rB;
	always @(posedge i_clk)
		if (op_ce)
		begin
			op_Aid <= dcd_A;
			op_Bid <= dcd_B;
			op_rA <= dcd_rA;
			op_rB <= dcd_rB;
		end
`endif

	always @(posedge i_clk)
`ifdef	OPT_PIPELINED
		if (op_ce)
`endif
		begin
`ifdef	OPT_PIPELINED
			if ((wr_reg_ce)&&(wr_reg_id == dcd_A))
				r_op_Av <= wr_gpreg_vl;
			else
`endif
			if (dcd_Apc)
				r_op_Av <= w_pcA_v;
			else if (dcd_Acc)
				r_op_Av <= { w_cpu_info, w_op_Av[22:16], 1'b0, (dcd_A[4])?w_uflags:w_iflags };
			else
				r_op_Av <= w_op_Av;
`ifdef	OPT_PIPELINED
		end else
		begin // We were going to pick these up when they became valid,
			// but for some reason we're stuck here as they became
			// valid.  Pick them up now anyway
			// if (((op_A_alu)&&(alu_wR))||((op_A_mem)&&(mem_valid)))
				// r_op_Av <= wr_gpreg_vl;
			if ((wr_reg_ce)&&(wr_reg_id == op_Aid)&&(op_rA))
				r_op_Av <= wr_gpreg_vl;
`endif
		end

	wire	[31:0]	w_op_BnI, w_pcB_v;
	assign	w_pcB_v[(AW+1):0] = { (dcd_B[4] == dcd_gie)
					? { dcd_pc[AW:1], 2'b00 }
					: { upc[(AW+1):2], uhalt_phase, 1'b0 } };
	generate
	if (AW < 30)
		assign	w_pcB_v[31:(AW+2)] = 0;
	endgenerate

	assign	w_op_BnI = (!dcd_rB) ? 32'h00
`ifdef	OPT_PIPELINED
		: ((wr_reg_ce)&&(wr_reg_id == dcd_B)) ? wr_gpreg_vl
`endif
		: ((dcd_Bcc) ? { w_cpu_info, w_op_Bv[22:16], // w_op_B[31:14],
			1'b0, (dcd_B[4])?w_uflags:w_iflags}
		: w_op_Bv);

	always @(posedge i_clk)
`ifdef	OPT_PIPELINED
		if ((op_ce)&&(dcd_Bpc)&&(dcd_rB))
			r_op_Bv <= w_pcB_v + { dcd_I[29:0], 2'b00 };
		else if (op_ce)
			r_op_Bv <= w_op_BnI + dcd_I;
		else if ((wr_reg_ce)&&(op_Bid == wr_reg_id)&&(op_rB))
			r_op_Bv <= wr_gpreg_vl;
`else
		r_op_Bv <= w_op_BnI + dcd_I;
`endif

	// The logic here has become more complex than it should be, no thanks
	// to Xilinx's Vivado trying to help.  The conditions are supposed to
	// be two sets of four bits: the top bits specify what bits matter, the
	// bottom specify what those top bits must equal.  However, two of
	// conditions check whether bits are on, and those are the only two
	// conditions checking those bits.  Therefore, Vivado complains that
	// these two bits are redundant.  Hence the convoluted expression
	// below, arriving at what we finally want in the (now wire net)
	// op_F.
	always @(posedge i_clk)
`ifdef	OPT_PIPELINED
		if (op_ce) // Cannot do op_change_data_ce here since op_F depends
			// upon being either correct for a valid op, or correct
			// for the last valid op
`endif
		begin // Set the flag condition codes, bit order is [3:0]=VNCZ
			case(dcd_F[2:0])
			3'h0:	r_op_F <= 7'h00;	// Always
			3'h1:	r_op_F <= 7'h11;	// Z
			3'h2:	r_op_F <= 7'h44;	// LT
			3'h3:	r_op_F <= 7'h22;	// C
			3'h4:	r_op_F <= 7'h08;	// V
			3'h5:	r_op_F <= 7'h10;	// NE
			3'h6:	r_op_F <= 7'h40;	// GE (!N)
			3'h7:	r_op_F <= 7'h20;	// NC
			endcase
		end // Bit order is { (flags_not_used), VNCZ mask, VNCZ value }
	assign	op_F = { r_op_F[3], r_op_F[6:0] };

	wire	w_op_valid;
	assign	w_op_valid = (~clear_pipeline)&&(dcd_valid)&&(~dcd_ljmp)&&(!dcd_early_branch);
	initial	op_valid     = 1'b0;
	initial	op_valid_alu = 1'b0;
	initial	op_valid_mem = 1'b0;
	initial	op_valid_div = 1'b0;
	initial	op_valid_fpu = 1'b0;
	always @(posedge i_clk)
		if (clear_pipeline)
		begin
			op_valid     <= 1'b0;
			op_valid_alu <= 1'b0;
			op_valid_mem <= 1'b0;
			op_valid_div <= 1'b0;
			op_valid_fpu <= 1'b0;
		end else if (op_ce)
		begin
			// Do we have a valid instruction?
			//   The decoder may vote to stall one of its
			//   instructions based upon something we currently
			//   have in our queue.  This instruction must then
			//   move forward, and get a stall cycle inserted.
			//   Hence, the test on dcd_stalled here.  If we must
			//   wait until our operands are valid, then we aren't
			//   valid yet until then.
			op_valid<= (w_op_valid)||(dcd_illegal)&&(dcd_valid)||(dcd_early_branch);
			op_valid_alu <= (w_op_valid)&&((dcd_ALU)||(dcd_illegal)
					||(dcd_early_branch));
			op_valid_mem <= (dcd_M)&&(~dcd_illegal)&&(w_op_valid);
			op_valid_div <= (dcd_DIV)&&(~dcd_illegal)&&(w_op_valid);
			op_valid_fpu <= (dcd_FP)&&(~dcd_illegal)&&(w_op_valid);
		end else if ((adf_ce_unconditional)||(mem_ce))
		begin
			op_valid     <= 1'b0;
			op_valid_alu <= 1'b0;
			op_valid_mem <= 1'b0;
			op_valid_div <= 1'b0;
			op_valid_fpu <= 1'b0;
		end

	// Here's part of our debug interface.  When we recognize a break
	// instruction, we set the op_break flag.  That'll prevent this
	// instruction from entering the ALU, and cause an interrupt before
	// this instruction.  Thus, returning to this code will cause the
	// break to repeat and continue upon return.  To get out of this
	// condition, replace the break instruction with what it is supposed
	// to be, step through it, and then replace it back.  In this fashion,
	// a debugger can step through code.
	// assign w_op_break = (dcd_break)&&(r_dcd_I[15:0] == 16'h0001);
`ifdef	OPT_PIPELINED
	reg	r_op_break;

	initial	r_op_break = 1'b0;
	always @(posedge i_clk)
		if ((i_rst)||(clear_pipeline))	r_op_break <= 1'b0;
		else if (op_ce)
			r_op_break <= (dcd_break);
		else if (!op_valid)
			r_op_break <= 1'b0;
	assign	op_break = r_op_break;
`else
	assign	op_break = dcd_break;
`endif

`ifdef	OPT_PIPELINED
	generate
	if (IMPLEMENT_LOCK != 0)
	begin
		reg	r_op_lock;

		initial	r_op_lock = 1'b0;
		always @(posedge i_clk)
			if (clear_pipeline)
				r_op_lock <= 1'b0;
			else if (op_ce)
				r_op_lock <= (dcd_valid)&&(dcd_lock)&&(~clear_pipeline);
		assign	op_lock = r_op_lock;

	end else begin
		assign	op_lock = 1'b0;
	end endgenerate

`else
	assign op_lock       = 1'b0;
`endif

`ifdef	OPT_ILLEGAL_INSTRUCTION
	initial	op_illegal = 1'b0;
	always @(posedge i_clk)
		if (clear_pipeline)
			op_illegal <= 1'b0;
		else if(op_ce)
`ifdef	OPT_PIPELINED
			op_illegal <= (dcd_valid)&&((dcd_illegal)||((dcd_lock)&&(IMPLEMENT_LOCK == 0)));
`else
			op_illegal <= (dcd_valid)&&((dcd_illegal)||(dcd_lock));
`endif
		else if(alu_ce)
			op_illegal <= 1'b0;
`endif

	// No generate on EARLY_BRANCHING here, since if EARLY_BRANCHING is not
	// set, dcd_early_branch will simply be a wire connected to zero and
	// this logic should just optimize.
`ifdef	OPT_PIPELINED
	always @(posedge i_clk)
		if (op_ce)
		begin
			op_wF <= (dcd_wF)&&((~dcd_Rcc)||(~dcd_wR))
				&&(~dcd_early_branch)&&(~dcd_illegal);
			op_wR <= (dcd_wR)&&(~dcd_early_branch)&&(~dcd_illegal);
		end
`else
	always @(posedge i_clk)
	begin
		op_wF <= (dcd_wF)&&((~dcd_Rcc)||(~dcd_wR))
			&&(~dcd_early_branch)&&(~dcd_illegal);
		op_wR <= (dcd_wR)&&(~dcd_early_branch)&&(~dcd_illegal);
	end
`endif

`ifdef	VERILATOR
`ifdef	OPT_PIPELINED
	always @(posedge i_clk)
		if (op_change_data_ce)
		begin
			op_sim      <= dcd_sim;
			op_sim_immv <= dcd_sim_immv;
		end
`else
	always @(*)
	begin
		op_sim      = dcd_sim;
		op_sim_immv = dcd_sim_immv;
	end
`endif
`endif

`ifdef	OPT_PIPELINED
	reg	[3:0]	r_op_opn;
	reg	[4:0]	r_op_R;
	reg		r_op_Rcc;
	reg		r_op_gie;
	always @(posedge i_clk)
		if (op_change_data_ce)
		begin
			// Which ALU operation?  Early branches are
			// unimplemented moves
			r_op_opn    <= (dcd_early_branch) ? 4'hf : dcd_opn;
			// opM  <= dcd_M;	// Is this a memory operation?
			// What register will these results be written into?
			r_op_R    <= dcd_R;
			r_op_Rcc <= (dcd_Rcc)&&(dcd_wR)&&(dcd_R[4]==dcd_gie);
			// User level (1), vs supervisor (0)/interrupts disabled
			r_op_gie <= dcd_gie;

			//
			op_pc  <= (dcd_early_branch)?dcd_branch_pc:dcd_pc[AW:1];
		end
	assign	op_opn = r_op_opn;
	assign	op_R = r_op_R;
`ifdef	OPT_NO_USERMODE
	assign	op_gie = 1'b0;
`else
	assign	op_gie = r_op_gie;
`endif
	assign	op_Rcc = r_op_Rcc;
`else
	assign	op_opn = dcd_opn;
	assign	op_R = dcd_R;
`ifdef	OPT_NO_USERMODE
	assign	op_gie = 1'b0;
`else
	assign	op_gie = dcd_gie;
`endif
	// With no pipelining, there is no early branching.  We keep it
	always @(posedge i_clk)
		op_pc <= (dcd_early_branch)?dcd_branch_pc:dcd_pc[AW:1];
`endif
	assign	op_Fl = (op_gie)?(w_uflags):(w_iflags);

`ifdef	OPT_CIS
	reg	r_op_phase;
	initial	r_op_phase = 1'b0;
	always @(posedge i_clk)
		if (clear_pipeline)
			r_op_phase <= 1'b0;
		else if (op_change_data_ce)
			r_op_phase <= (dcd_phase)&&((!dcd_wR)||(!dcd_Rpc));
	assign	op_phase = r_op_phase;
`else
	assign	op_phase = 1'b0;
`endif

	// This is tricky.  First, the PC and Flags registers aren't kept in
	// register set but in special registers of their own.  So step one
	// is to select the right register.  Step to is to replace that
	// register with the results of an ALU or memory operation, if such
	// results are now available.  Otherwise, we'd need to insert a wait
	// state of some type.
	//
	// The alternative approach would be to define some sort of
	// op_stall wire, which would stall any upstream stage.
	// We'll create a flag here to start our coordination.  Once we
	// define this flag to something other than just plain zero, then
	// the stalls will already be in place.
`ifdef	OPT_PIPELINED
	assign	op_Av = ((wr_reg_ce)&&(wr_reg_id == op_Aid)) // &&(op_rA))
			?  wr_gpreg_vl : r_op_Av;
`else
	assign	op_Av = r_op_Av;
`endif

`ifdef	OPT_PIPELINED
	// Stall if we have decoded an instruction that will read register A
	//	AND ... something that may write a register is running
	//	AND (series of conditions here ...)
	//		The operation might set flags, and we wish to read the
	//			CC register
	//		OR ... (No other conditions)
	assign	dcd_A_stall = (dcd_rA) // &&(dcd_valid) is checked for elsewhere
				&&((op_valid)||(mem_rdbusy)
					||(div_busy)||(fpu_busy))
				&&(((op_wF)||(cc_invalid_for_dcd))&&(dcd_Acc))
			||((dcd_rA)&&(dcd_Acc)&&(cc_invalid_for_dcd));
`else
	// There are no pipeline hazards, if we aren't pipelined
	assign	dcd_A_stall = 1'b0;
`endif

`ifdef	OPT_PIPELINED
	assign	op_Bv = ((wr_reg_ce)&&(wr_reg_id == op_Bid)&&(op_rB))
			? wr_gpreg_vl: r_op_Bv;
`else
	assign	op_Bv = r_op_Bv;
`endif

`ifdef	OPT_PIPELINED
	// Stall if we have decoded an instruction that will read register B
	//	AND ... something that may write a (unknown) register is running
	//	AND (series of conditions here ...)
	//		The operation might set flags, and we wish to read the
	//			CC register
	//		OR the operation might set register B, and we still need
	//			a clock to add the offset to it
	assign	dcd_B_stall = (dcd_rB) // &&(dcd_valid) is checked for elsewhere
				// If the op stage isn't valid, yet something
				// is running, then it must have been valid.
				// We'll use the last values from that stage
				// (op_wR, op_wF, op_R) in our logic below.
				&&((op_valid)||(mem_rdbusy)
					||(div_busy)||(fpu_busy)||(alu_busy))
				&&(
				// Okay, what happens if the result register
				// from instruction 1 becomes the input for
				// instruction two, *and* there's an immediate
				// offset in instruction two?  In that case, we
				// need an extra clock between the two
				// instructions to calculate the base plus
				// offset.
				//
				// What if instruction 1 (or before) is in a
				// memory pipeline?  We may no longer know what
				// the register was!  We will then need  to
				// blindly wait.  We'll temper this only waiting
				// if we're not piping this new instruction.
				// If we were piping, the pipe logic in the
				// decode circuit has told us that the hazard
				// is clear, so we're okay then.
				//
				((~dcd_zI)&&(
					((op_R == dcd_B)&&(op_wR))
					||((mem_rdbusy)&&(~dcd_pipe))
					))
				// Stall following any instruction that will
				// set the flags, if we're going to need the
				// flags (CC) register for op_B.
				||(((op_wF)||(cc_invalid_for_dcd))&&(dcd_Bcc))
				// Stall on any ongoing memory operation that
				// will write to op_B -- captured above
				// ||((mem_busy)&&(~mem_we)&&(mem_last_reg==dcd_B)&&(~dcd_zI))
				)
			||((dcd_rB)&&(dcd_Bcc)&&(cc_invalid_for_dcd));
	assign	dcd_F_stall = ((~dcd_F[3])
					||((dcd_rA)&&(dcd_Acc))
					||((dcd_rB)&&(dcd_Bcc)))
					&&(op_valid)&&(op_Rcc);
				// &&(dcd_valid) is checked for elsewhere
`else
	// No stalls without pipelining, 'cause how can you have a pipeline
	// hazard without the pipeline?
	assign	dcd_B_stall = 1'b0;
	assign	dcd_F_stall = 1'b0;
`endif
	//
	//
	//	PIPELINE STAGE #4 :: Apply Instruction
	//
	//
	cpuops	#(IMPLEMENT_MPY) doalu(i_clk, (clear_pipeline),
			alu_ce, op_opn, op_Av, op_Bv,
			alu_result, alu_flags, alu_valid, alu_busy);

	generate
	if (IMPLEMENT_DIVIDE != 0)
	begin
		div thedivide(i_clk, (clear_pipeline), div_ce, op_opn[0],
			op_Av, op_Bv, div_busy, div_valid, div_error, div_result,
			div_flags);
	end else begin
		assign	div_error = 1'b0; // Can't be high unless div_valid
		assign	div_busy  = 1'b0;
		assign	div_valid = 1'b0;
		assign	div_result= 32'h00;
		assign	div_flags = 4'h0;
	end endgenerate

	generate
	if (IMPLEMENT_FPU != 0)
	begin
		//
		// sfpu thefpu(i_clk, i_rst, fpu_ce,
		//	op_Av, op_Bv, fpu_busy, fpu_valid, fpu_err, fpu_result,
		//	fpu_flags);
		//
		assign	fpu_error = 1'b0; // Must only be true if fpu_valid
		assign	fpu_busy  = 1'b0;
		assign	fpu_valid = 1'b0;
		assign	fpu_result= 32'h00;
		assign	fpu_flags = 4'h0;
	end else begin
		assign	fpu_error = 1'b0;
		assign	fpu_busy  = 1'b0;
		assign	fpu_valid = 1'b0;
		assign	fpu_result= 32'h00;
		assign	fpu_flags = 4'h0;
	end endgenerate


	assign	set_cond = ((op_F[7:4]&op_Fl[3:0])==op_F[3:0]);
	initial	alu_wF   = 1'b0;
	initial	alu_wR   = 1'b0;
	always @(posedge i_clk)
		if (i_rst)
		begin
			alu_wR   <= 1'b0;
			alu_wF   <= 1'b0;
		end else if (alu_ce)
		begin
			// alu_reg <= op_R;
			alu_wR  <= (op_wR)&&(set_cond);
			alu_wF  <= (op_wF)&&(set_cond);
		end else if (~alu_busy) begin
			// These are strobe signals, so clear them if not
			// set for any particular clock
			alu_wR <= (i_halt)&&(i_dbg_we);
			alu_wF <= 1'b0;
		end

`ifdef	OPT_CIS
	reg	r_alu_phase;
	initial	r_alu_phase = 1'b0;
	always @(posedge i_clk)
		if (i_rst)
			r_alu_phase <= 1'b0;
		else if ((adf_ce_unconditional)||(mem_ce))
			r_alu_phase <= op_phase;
	assign	alu_phase = r_alu_phase;
`else
	assign	alu_phase = 1'b0;
`endif

`ifdef	OPT_PIPELINED
	always @(posedge i_clk)
		if (adf_ce_unconditional)
			alu_reg <= op_R;
		else if ((i_halt)&&(i_dbg_we))
			alu_reg <= i_dbg_reg;
`else
	always @(posedge i_clk)
		if ((i_halt)&&(i_dbg_we))
			alu_reg <= i_dbg_reg;
		else
			alu_reg <= op_R;
`endif

	//
	// DEBUG Register write access starts here
	//
	reg		dbgv;
	initial	dbgv = 1'b0;
	always @(posedge i_clk)
		dbgv <= (~i_rst)&&(i_halt)&&(i_dbg_we)&&(r_halted);
	reg	[31:0]	dbg_val;
	always @(posedge i_clk)
		dbg_val <= i_dbg_data;
`ifdef	OPT_NO_USERMODE
	assign	alu_gie = 1'b0;
`else
`ifdef	OPT_PIPELINED
	reg	r_alu_gie;

	always @(posedge i_clk)
		if ((adf_ce_unconditional)||(mem_ce))
			r_alu_gie  <= op_gie;
	assign	alu_gie = r_alu_gie;
`else
	assign	alu_gie = op_gie;
`endif
`endif

`ifdef	OPT_PIPELINED
	reg	[(AW-1):0]	r_alu_pc;
	always @(posedge i_clk)
		if ((adf_ce_unconditional)
			||((master_ce)&&(op_valid_mem)&&(~clear_pipeline)
				&&(~mem_stalled)))
			r_alu_pc  <= op_pc;
	assign	alu_pc = r_alu_pc;
`else
	assign	alu_pc = op_pc;
`endif

	reg	r_alu_illegal;
	initial	r_alu_illegal = 0;
	always @(posedge i_clk)
		if (clear_pipeline)
			r_alu_illegal <= 1'b0;
		else if (alu_ce)
			r_alu_illegal <= op_illegal;
		else
			r_alu_illegal <= 1'b0;
	assign	alu_illegal = (r_alu_illegal);

	initial	r_alu_pc_valid = 1'b0;
	initial	mem_pc_valid = 1'b0;
	always @(posedge i_clk)
		if (clear_pipeline)
			r_alu_pc_valid <= 1'b0;
		else if ((adf_ce_unconditional)&&(!op_phase)) //Includes&&(~alu_clear_pipeline)
			r_alu_pc_valid <= 1'b1;
		else if (((~alu_busy)&&(~div_busy)&&(~fpu_busy))||(clear_pipeline))
			r_alu_pc_valid <= 1'b0;
	assign	alu_pc_valid = (r_alu_pc_valid)&&((~alu_busy)&&(~div_busy)&&(~fpu_busy));
	always @(posedge i_clk)
		if (i_rst)
			mem_pc_valid <= 1'b0;
		else
			mem_pc_valid <= (mem_ce);

	wire	bus_lock;
`ifdef	OPT_PIPELINED
	generate
	if (IMPLEMENT_LOCK != 0)
	begin
		reg	r_prelock_stall;

		initial	r_prelock_stall = 1'b0;
		always @(posedge i_clk)
			if (clear_pipeline)
				r_prelock_stall <= 1'b0;
			else if ((op_valid)&&(op_lock)&&(op_ce))
				r_prelock_stall <= 1'b1;
			else if ((op_valid)&&(dcd_valid)&&(pf_valid))
				r_prelock_stall <= 1'b0;

		assign	prelock_stall = r_prelock_stall;

		reg	r_prelock_primed;
		always @(posedge i_clk)
			if (clear_pipeline)
				r_prelock_primed <= 1'b0;
			else if (r_prelock_stall)
				r_prelock_primed <= 1'b1;
			else if ((adf_ce_unconditional)||(mem_ce))
				r_prelock_primed <= 1'b0;

		reg	[1:0]	r_bus_lock;
		initial	r_bus_lock = 2'b00;
		always @(posedge i_clk)
			if (clear_pipeline)
				r_bus_lock <= 2'b00;
			else if ((op_valid)&&((adf_ce_unconditional)||(mem_ce)))
			begin
				if (r_prelock_primed)
					r_bus_lock <= 2'b10;
				else if (r_bus_lock != 2'h0)
					r_bus_lock <= r_bus_lock + 2'b11;
			end
		assign	bus_lock = |r_bus_lock;
	end else begin
		assign	prelock_stall = 1'b0;
		assign	bus_lock = 1'b0;
	end endgenerate
`else
	assign	bus_lock = 1'b0;
`endif

`ifdef	OPT_PIPELINED_BUS_ACCESS
	pipemem	#(AW,IMPLEMENT_LOCK) domem(i_clk, i_rst,(mem_ce)&&(set_cond), bus_lock,
				(op_opn[2:0]), op_Bv, op_Av, op_R,
				mem_busy, mem_pipe_stalled,
				mem_valid, bus_err, mem_wreg, mem_result,
			mem_cyc_gbl, mem_cyc_lcl,
				mem_stb_gbl, mem_stb_lcl,
				mem_we, mem_addr, mem_data, mem_sel,
				mem_ack, mem_stall, mem_err, i_wb_data);

`else // PIPELINED_BUS_ACCESS
	memops	#(AW,IMPLEMENT_LOCK,WITH_LOCAL_BUS) domem(i_clk, i_rst,(mem_ce)&&(set_cond), bus_lock,
				(op_opn[2:0]), op_Bv, op_Av, op_R,
				mem_busy,
				mem_valid, bus_err, mem_wreg, mem_result,
			mem_cyc_gbl, mem_cyc_lcl,
				mem_stb_gbl, mem_stb_lcl,
				mem_we, mem_addr, mem_data, mem_sel,
				mem_ack, mem_stall, mem_err, i_wb_data);
	assign	mem_pipe_stalled = 1'b0;
`endif // PIPELINED_BUS_ACCESS
	assign	mem_rdbusy = ((mem_busy)&&(~mem_we));

	// Either the prefetch or the instruction gets the memory bus, but
	// never both.
	wbdblpriarb	#(32,AW) pformem(i_clk, i_rst,
		// Memory access to the arbiter, priority position
		mem_cyc_gbl, mem_cyc_lcl, mem_stb_gbl, mem_stb_lcl,
			mem_we, mem_addr, mem_data, mem_sel,
			mem_ack, mem_stall, mem_err,
		// Prefetch access to the arbiter
		//
		// At a first glance, we might want something like:
		//
		// pf_cyc, 1'b0, pf_stb, 1'b0, pf_we, pf_addr, pf_data, 4'hf,
		//
		// However, we know that the prefetch will not generate any
		// writes.  Therefore, the write specific lines (mem_data and
		// mem_sel) can be shared with the memory in order to ease
		// timing and LUT usage.
		pf_cyc,1'b0,pf_stb, 1'b0, pf_we, pf_addr, mem_data, mem_sel,
			pf_ack, pf_stall, pf_err,
		// Common wires, in and out, of the arbiter
		o_wb_gbl_cyc, o_wb_lcl_cyc, o_wb_gbl_stb, o_wb_lcl_stb,
			o_wb_we, o_wb_addr, o_wb_data, o_wb_sel,
			i_wb_ack, i_wb_stall, i_wb_err);



	//
	//
	//
	//
	//
	//
	//
	//
	//	PIPELINE STAGE #5 :: Write-back results
	//
	//
	// This stage is not allowed to stall.  If results are ready to be
	// written back, they are written back at all cost.  Sleepy CPU's
	// won't prevent write back, nor debug modes, halting the CPU, nor
	// anything else.  Indeed, the (master_ce) bit is only as relevant
	// as knowinig something is available for writeback.

	//
	// Write back to our generic register set ...
	// When shall we write back?  On one of two conditions
	//	Note that the flags needed to be checked before issuing the
	//	bus instruction, so they don't need to be checked here.
	//	Further, alu_wR includes (set_cond), so we don't need to
	//	check for that here either.
	assign	wr_reg_ce = (dbgv)||(mem_valid)
				||((~clear_pipeline)&&(~alu_illegal)
					&&(((alu_wR)&&(alu_valid))
						||(div_valid)||(fpu_valid)));
	// Which register shall be written?
	//	COULD SIMPLIFY THIS: by adding three bits to these registers,
	//		One or PC, one for CC, and one for GIE match
	//	Note that the alu_reg is the register to write on a divide or
	//	FPU operation.
`ifdef	OPT_NO_USERMODE
	assign	wr_reg_id[3:0] = (alu_wR|div_valid|fpu_valid)
				? alu_reg[3:0]:mem_wreg[3:0];
	assign	wr_reg_id[4] = 1'b0;
`else
	assign	wr_reg_id = (alu_wR|div_valid|fpu_valid)?alu_reg:mem_wreg;
`endif

	// Are we writing to the CC register?
	assign	wr_write_cc = (wr_reg_id[3:0] == `CPU_CC_REG);
	assign	wr_write_scc = (wr_reg_id[4:0] == {1'b0, `CPU_CC_REG});
	assign	wr_write_ucc = (wr_reg_id[4:0] == {1'b1, `CPU_CC_REG});
	// Are we writing to the PC?
	assign	wr_write_pc = (wr_reg_id[3:0] == `CPU_PC_REG);

	// What value to write?
	assign	wr_gpreg_vl = ((mem_valid) ? mem_result
				:((div_valid|fpu_valid))
					? ((div_valid) ? div_result:fpu_result)
				:((dbgv) ? dbg_val : alu_result));
	assign	wr_spreg_vl = ((mem_valid) ? mem_result
				:((dbgv) ? dbg_val : alu_result));
	always @(posedge i_clk)
		if (wr_reg_ce)
`ifdef	OPT_NO_USERMODE
			regset[wr_reg_id[3:0]] <= wr_gpreg_vl;
`else
			regset[wr_reg_id] <= wr_gpreg_vl;
`endif

	//
	// Write back to the condition codes/flags register ...
	// When shall we write to our flags register?  alu_wF already
	// includes the set condition ...
	assign	wr_flags_ce = ((alu_wF)||(div_valid)||(fpu_valid))&&(~clear_pipeline)&&(~alu_illegal);
	assign	w_uflags = { 1'b0, uhalt_phase, ufpu_err_flag,
			udiv_err_flag, ubus_err_flag, trap, ill_err_u,
			ubreak, step, 1'b1, sleep,
			((wr_flags_ce)&&(alu_gie))?alu_flags:flags };
	assign	w_iflags = { 1'b0, ihalt_phase, ifpu_err_flag,
			idiv_err_flag, ibus_err_flag, trap, ill_err_i,
			break_en, 1'b0, 1'b0, sleep,
			((wr_flags_ce)&&(~alu_gie))?alu_flags:iflags };


	// What value to write?
	always @(posedge i_clk)
		// If explicitly writing the register itself
		if ((wr_reg_ce)&&(wr_write_ucc))
			flags <= wr_gpreg_vl[3:0];
		// Otherwise if we're setting the flags from an ALU operation
		else if ((wr_flags_ce)&&(alu_gie))
			flags <= (div_valid)?div_flags:((fpu_valid)?fpu_flags
				: alu_flags);

	always @(posedge i_clk)
		if ((wr_reg_ce)&&(wr_write_scc))
			iflags <= wr_gpreg_vl[3:0];
		else if ((wr_flags_ce)&&(~alu_gie))
			iflags <= (div_valid)?div_flags:((fpu_valid)?fpu_flags
				: alu_flags);

	// The 'break' enable  bit.  This bit can only be set from supervisor
	// mode.  It control what the CPU does upon encountering a break
	// instruction.
	//
	// The goal, upon encountering a break is that the CPU should stop and
	// not execute the break instruction, choosing instead to enter into
	// either interrupt mode or halt first.
	//	if ((break_en) AND (break_instruction)) // user mode or not
	//		HALT CPU
	//	else if (break_instruction) // only in user mode
	//		set an interrupt flag, set the user break bit,
	//		go to supervisor mode, allow supervisor to step the CPU.
	//	Upon a CPU halt, any break condition will be reset.  The
	//	external debugger will then need to deal with whatever
	//	condition has taken place.
	initial	break_en = 1'b0;
	always @(posedge i_clk)
		if ((i_rst)||(i_halt))
			break_en <= 1'b0;
		else if ((wr_reg_ce)&&(wr_write_scc))
			break_en <= wr_spreg_vl[`CPU_BREAK_BIT];

`ifdef	OPT_PIPELINED
	reg	r_break_pending;

	initial	r_break_pending = 1'b0;
	always @(posedge i_clk)
		if ((clear_pipeline)||(~op_valid))
			r_break_pending <= 1'b0;
		else if (op_break)
			r_break_pending <= (~alu_busy)&&(~div_busy)&&(~fpu_busy)&&(~mem_busy)&&(!wr_reg_ce);
		else
			r_break_pending <= 1'b0;
	assign	break_pending = r_break_pending;
`else
	assign	break_pending = op_break;
`endif


	assign	o_break = ((break_en)||(~op_gie))&&(break_pending)
				&&(~clear_pipeline)
			||((~alu_gie)&&(bus_err))
			||((~alu_gie)&&(div_error))
			||((~alu_gie)&&(fpu_error))
			||((~alu_gie)&&(alu_illegal)&&(!clear_pipeline));

	// The sleep register.  Setting the sleep register causes the CPU to
	// sleep until the next interrupt.  Setting the sleep register within
	// interrupt mode causes the processor to halt until a reset.  This is
	// a panic/fault halt.  The trick is that you cannot be allowed to
	// set the sleep bit and switch to supervisor mode in the same
	// instruction: users are not allowed to halt the CPU.
	initial	sleep = 1'b0;
`ifdef	OPT_NO_USERMODE
	reg	r_sleep_is_halt;
	initial	r_sleep_is_halt = 1'b0;
	always @(posedge i_clk)
		if (i_rst)
			r_sleep_is_halt <= 1'b0;
		else if ((wr_reg_ce)&&(wr_write_cc)
				&&(wr_spreg_vl[`CPU_SLEEP_BIT])
				&&(~wr_spreg_vl[`CPU_GIE_BIT]))
			r_sleep_is_halt <= 1'b1;

	// Trying to switch to user mode, either via a WAIT or an RTU
	// instruction will cause the CPU to sleep until an interrupt, in
	// the NO-USERMODE build.
	always @(posedge i_clk)
		if ((i_rst)||((i_interrupt)&&(!r_sleep_is_halt)))
			sleep <= 1'b0;
		else if ((wr_reg_ce)&&(wr_write_cc)
				&&(wr_spreg_vl[`CPU_GIE_BIT]))
			sleep <= 1'b1;
`else
	always @(posedge i_clk)
		if ((i_rst)||(w_switch_to_interrupt))
			sleep <= 1'b0;
		else if ((wr_reg_ce)&&(wr_write_cc)&&(~alu_gie))
			// In supervisor mode, we have no protections.  The
			// supervisor can set the sleep bit however he wants.
			// Well ... not quite.  Switching to user mode and
			// sleep mode shouold only be possible if the interrupt
			// flag isn't set.
			//	Thus: if (i_interrupt)&&(wr_spreg_vl[GIE])
			//		don't set the sleep bit
			//	otherwise however it would o.w. be set
			sleep <= (wr_spreg_vl[`CPU_SLEEP_BIT])
				&&((~i_interrupt)||(~wr_spreg_vl[`CPU_GIE_BIT]));
		else if ((wr_reg_ce)&&(wr_write_cc)&&(wr_spreg_vl[`CPU_GIE_BIT]))
			// In user mode, however, you can only set the sleep
			// mode while remaining in user mode.  You can't switch
			// to sleep mode *and* supervisor mode at the same
			// time, lest you halt the CPU.
			sleep <= wr_spreg_vl[`CPU_SLEEP_BIT];
`endif

	always @(posedge i_clk)
		if (i_rst)
			step <= 1'b0;
		else if ((wr_reg_ce)&&(~alu_gie)&&(wr_write_ucc))
			step <= wr_spreg_vl[`CPU_STEP_BIT];

	// The GIE register.  Only interrupts can disable the interrupt register
`ifdef	OPT_NO_USERMODE
	assign	w_switch_to_interrupt    = 1'b0;
	assign	w_release_from_interrupt = 1'b0;
`else
	assign	w_switch_to_interrupt = (gie)&&(
			// On interrupt (obviously)
			((i_interrupt)&&(~alu_phase)&&(~bus_lock))
			// If we are stepping the CPU
			||(((alu_pc_valid)||(mem_pc_valid))&&(step)&&(~alu_phase)&&(~bus_lock))
			// If we encounter a break instruction, if the break
			//	enable isn't set.
			||((master_ce)&&(break_pending)&&(~break_en))
			// On an illegal instruction
			||((alu_illegal)&&(!clear_pipeline))
			// On division by zero.  If the divide isn't
			// implemented, div_valid and div_error will be short
			// circuited and that logic will be bypassed
			||(div_error)
			// Same thing on a floating point error.  Note that
			// fpu_error must *never* be set unless fpu_valid is
			// also set as well, else this will fail.
			||(fpu_error)
			//
			||(bus_err)
			// If we write to the CC register
			||((wr_reg_ce)&&(~wr_spreg_vl[`CPU_GIE_BIT])
				&&(wr_reg_id[4])&&(wr_write_cc))
			);
	assign	w_release_from_interrupt = (~gie)&&(~i_interrupt)
			// Then if we write the sCC register
			&&(((wr_reg_ce)&&(wr_spreg_vl[`CPU_GIE_BIT])
				&&(wr_write_scc))
			);
`endif

`ifdef	OPT_NO_USERMODE
	assign	gie = 1'b0;
`else
	reg	r_gie;

	initial	r_gie = 1'b0;
	always @(posedge i_clk)
		if (i_rst)
			r_gie <= 1'b0;
		else if (w_switch_to_interrupt)
			r_gie <= 1'b0;
		else if (w_release_from_interrupt)
			r_gie <= 1'b1;
	assign	gie = r_gie;
`endif

`ifdef	OPT_NO_USERMODE
	assign	trap   = 1'b0;
	assign	ubreak = 1'b0;
`else
	reg	r_trap;

	initial	r_trap = 1'b0;
	always @(posedge i_clk)
		if ((i_rst)||(w_release_from_interrupt))
			r_trap <= 1'b0;
		else if ((alu_gie)&&(wr_reg_ce)&&(~wr_spreg_vl[`CPU_GIE_BIT])
				&&(wr_write_ucc)) // &&(wr_reg_id[4]) implied
			r_trap <= 1'b1;
		else if ((wr_reg_ce)&&(wr_write_ucc)&&(~alu_gie))
			r_trap <= (r_trap)&&(wr_spreg_vl[`CPU_TRAP_BIT]);

	reg	r_ubreak;

	initial	r_ubreak = 1'b0;
	always @(posedge i_clk)
		if ((i_rst)||(w_release_from_interrupt))
			r_ubreak <= 1'b0;
		else if ((op_gie)&&(break_pending)&&(w_switch_to_interrupt))
			r_ubreak <= 1'b1;
		else if (((~alu_gie)||(dbgv))&&(wr_reg_ce)&&(wr_write_ucc))
			r_ubreak <= (ubreak)&&(wr_spreg_vl[`CPU_BREAK_BIT]);

	assign	trap = r_trap;
	assign	ubreak = r_ubreak;
`endif


`ifdef	OPT_ILLEGAL_INSTRUCTION
	initial	ill_err_i = 1'b0;
	always @(posedge i_clk)
		if (i_rst)
			ill_err_i <= 1'b0;
		// Only the debug interface can clear this bit
		else if ((dbgv)&&(wr_write_scc))
			ill_err_i <= (ill_err_i)&&(wr_spreg_vl[`CPU_ILL_BIT]);
		else if ((alu_illegal)&&(~alu_gie)&&(!clear_pipeline))
			ill_err_i <= 1'b1;

`ifdef	OPT_NO_USERMODE
	assign	ill_err_u = 1'b0;
`else
	reg	r_ill_err_u;

	initial	r_ill_err_u = 1'b0;
	always @(posedge i_clk)
		// The bit is automatically cleared on release from interrupt
		// or reset
		if ((i_rst)||(w_release_from_interrupt))
			r_ill_err_u <= 1'b0;
		// If the supervisor (or debugger) writes to this register,
		// clearing the bit, then clear it
		else if (((~alu_gie)||(dbgv))&&(wr_reg_ce)&&(wr_write_ucc))
			r_ill_err_u <=((ill_err_u)&&(wr_spreg_vl[`CPU_ILL_BIT]));
		else if ((alu_illegal)&&(alu_gie)&&(!clear_pipeline))
			r_ill_err_u <= 1'b1;

	assign	ill_err_u = r_ill_err_u;
`endif
`else
	assign ill_err_u = 1'b0;
	assign ill_err_i = 1'b0;
`endif
	// Supervisor/interrupt bus error flag -- this will crash the CPU if
	// ever set.
	initial	ibus_err_flag = 1'b0;
	always @(posedge i_clk)
		if (i_rst)
			ibus_err_flag <= 1'b0;
		else if ((dbgv)&&(wr_write_scc))
			ibus_err_flag <= (ibus_err_flag)&&(wr_spreg_vl[`CPU_BUSERR_BIT]);
		else if ((bus_err)&&(~alu_gie))
			ibus_err_flag <= 1'b1;
	// User bus error flag -- if ever set, it will cause an interrupt to
	// supervisor mode.
`ifdef	OPT_NO_USERMODE
	assign	ubus_err_flag = 1'b0;
`else
	reg	r_ubus_err_flag;

	initial	r_ubus_err_flag = 1'b0;
	always @(posedge i_clk)
		if ((i_rst)||(w_release_from_interrupt))
			r_ubus_err_flag <= 1'b0;
		else if (((~alu_gie)||(dbgv))&&(wr_reg_ce)&&(wr_write_ucc))
			r_ubus_err_flag <= (ubus_err_flag)&&(wr_spreg_vl[`CPU_BUSERR_BIT]);
		else if ((bus_err)&&(alu_gie))
			r_ubus_err_flag <= 1'b1;

	assign	ubus_err_flag = r_ubus_err_flag;
`endif

	generate
	if (IMPLEMENT_DIVIDE != 0)
	begin
		reg	r_idiv_err_flag, r_udiv_err_flag;

		// Supervisor/interrupt divide (by zero) error flag -- this will
		// crash the CPU if ever set.  This bit is thus available for us
		// to be able to tell if/why the CPU crashed.
		initial	r_idiv_err_flag = 1'b0;
		always @(posedge i_clk)
			if (i_rst)
				r_idiv_err_flag <= 1'b0;
			else if ((dbgv)&&(wr_write_scc))
				r_idiv_err_flag <= (r_idiv_err_flag)&&(wr_spreg_vl[`CPU_DIVERR_BIT]);
			else if ((div_error)&&(~alu_gie))
				r_idiv_err_flag <= 1'b1;

		assign	idiv_err_flag = r_idiv_err_flag;
`ifdef	OPT_NO_USERMODE
		assign	udiv_err_flag = 1'b0;
`else
		// User divide (by zero) error flag -- if ever set, it will
		// cause a sudden switch interrupt to supervisor mode.
		initial	r_udiv_err_flag = 1'b0;
		always @(posedge i_clk)
			if ((i_rst)||(w_release_from_interrupt))
				r_udiv_err_flag <= 1'b0;
			else if (((~alu_gie)||(dbgv))&&(wr_reg_ce)
					&&(wr_write_ucc))
				r_udiv_err_flag <= (r_udiv_err_flag)&&(wr_spreg_vl[`CPU_DIVERR_BIT]);
			else if ((div_error)&&(alu_gie))
				r_udiv_err_flag <= 1'b1;

		assign	udiv_err_flag = r_udiv_err_flag;
`endif
	end else begin
		assign	idiv_err_flag = 1'b0;
		assign	udiv_err_flag = 1'b0;
	end endgenerate

	generate
	if (IMPLEMENT_FPU !=0)
	begin
		// Supervisor/interrupt floating point error flag -- this will
		// crash the CPU if ever set.
		reg		r_ifpu_err_flag, r_ufpu_err_flag;
		initial	r_ifpu_err_flag = 1'b0;
		always @(posedge i_clk)
			if (i_rst)
				r_ifpu_err_flag <= 1'b0;
			else if ((dbgv)&&(wr_write_scc))
				r_ifpu_err_flag <= (r_ifpu_err_flag)&&(wr_spreg_vl[`CPU_FPUERR_BIT]);
			else if ((fpu_error)&&(fpu_valid)&&(~alu_gie))
				r_ifpu_err_flag <= 1'b1;
		// User floating point error flag -- if ever set, it will cause
		// a sudden switch interrupt to supervisor mode.
		initial	r_ufpu_err_flag = 1'b0;
		always @(posedge i_clk)
			if ((i_rst)&&(w_release_from_interrupt))
				r_ufpu_err_flag <= 1'b0;
			else if (((~alu_gie)||(dbgv))&&(wr_reg_ce)
					&&(wr_write_ucc))
				r_ufpu_err_flag <= (r_ufpu_err_flag)&&(wr_spreg_vl[`CPU_FPUERR_BIT]);
			else if ((fpu_error)&&(alu_gie)&&(fpu_valid))
				r_ufpu_err_flag <= 1'b1;

		assign	ifpu_err_flag = r_ifpu_err_flag;
		assign	ufpu_err_flag = r_ufpu_err_flag;
	end else begin
		assign	ifpu_err_flag = 1'b0;
		assign	ufpu_err_flag = 1'b0;
	end endgenerate

`ifdef	OPT_CIS
	reg		r_ihalt_phase;

	initial	r_ihalt_phase = 0;
	always @(posedge i_clk)
		if (i_rst)
			r_ihalt_phase <= 1'b0;
		else if ((~alu_gie)&&(alu_pc_valid)&&(~clear_pipeline))
			r_ihalt_phase <= alu_phase;

	assign	ihalt_phase = r_ihalt_phase;

`ifdef	OPT_NO_USERMODE
	assign	uhalt_phase = 1'b0;
`else
	reg		r_uhalt_phase;

	initial	r_uhalt_phase = 0;
	always @(posedge i_clk)
		if ((i_rst)||(w_release_from_interrupt))
			r_uhalt_phase <= 1'b0;
		else if ((alu_gie)&&(alu_pc_valid))
			r_uhalt_phase <= alu_phase;
		else if ((~alu_gie)&&(wr_reg_ce)&&(wr_write_ucc))
			r_uhalt_phase <= wr_spreg_vl[`CPU_PHASE_BIT];

	assign	uhalt_phase = r_uhalt_phase;
`endif
`else
	assign	ihalt_phase = 1'b0;
	assign	uhalt_phase = 1'b0;
`endif

	//
	// Write backs to the PC register, and general increments of it
	//	We support two: upc and ipc.  If the instruction is normal,
	// we increment upc, if interrupt level we increment ipc.  If
	// the instruction writes the PC, we write whichever PC is appropriate.
	//
	// Do we need to all our partial results from the pipeline?
	// What happens when the pipeline has gie and ~gie instructions within
	// it?  Do we clear both?  What if a gie instruction tries to clear
	// a non-gie instruction?
`ifdef	OPT_NO_USERMODE
	assign	upc = {(AW+2){1'b0}};
`else
	reg	[(AW+1):0]	r_upc;

	always @(posedge i_clk)
		if ((wr_reg_ce)&&(wr_reg_id[4])&&(wr_write_pc))
			r_upc <= { wr_spreg_vl[(AW+1):2], 2'b00 };
		else if ((alu_gie)&&
				(((alu_pc_valid)&&(~clear_pipeline)&&(!alu_illegal))
				||(mem_pc_valid)))
			r_upc <= { alu_pc, 2'b00 };
	assign	upc = r_upc;
`endif

	always @(posedge i_clk)
		if (i_rst)
			ipc <= { RESET_BUS_ADDRESS, 2'b00 };
		else if ((wr_reg_ce)&&(~wr_reg_id[4])&&(wr_write_pc))
			ipc <= { wr_spreg_vl[(AW+1):2], 2'b00 };
		else if ((!alu_gie)&&(!alu_phase)&&
				(((alu_pc_valid)&&(~clear_pipeline)&&(!alu_illegal))
				||(mem_pc_valid)))
			ipc <= { alu_pc, 2'b00 };

	always @(posedge i_clk)
		if (i_rst)
			pf_pc <= { RESET_BUS_ADDRESS, 2'b00 };
		else if ((w_switch_to_interrupt)||((~gie)&&(w_clear_icache)))
			pf_pc <= { ipc[(AW+1):2], 2'b00 };
		else if ((w_release_from_interrupt)||((gie)&&(w_clear_icache)))
			pf_pc <= { upc[(AW+1):2], 2'b00 };
		else if ((wr_reg_ce)&&(wr_reg_id[4] == gie)&&(wr_write_pc))
			pf_pc <= { wr_spreg_vl[(AW+1):2], 2'b00 };
`ifdef	OPT_PIPELINED
		else if ((dcd_early_branch)&&(~clear_pipeline))
			pf_pc <= { dcd_branch_pc + 1'b1, 2'b00 };
		else if ((new_pc)||((!pf_stalled)&&(pf_valid)))
			pf_pc <= { pf_pc[(AW+1):2] + {{(AW-1){1'b0}},1'b1}, 2'b00 };
`else
		else if ((alu_gie==gie)&&(
				((alu_pc_valid)&&(~clear_pipeline))
				||(mem_pc_valid)))
			pf_pc <= { alu_pc[(AW+1):2], 2'b00 };
`endif

`ifdef	OPT_PIPELINED
	reg	r_clear_icache;
	initial	r_clear_icache = 1'b1;
	always @(posedge i_clk)
		if ((i_rst)||(i_clear_pf_cache))
			r_clear_icache <= 1'b1;
		else if ((wr_reg_ce)&&(wr_write_scc))
			r_clear_icache <=  wr_spreg_vl[`CPU_CLRCACHE_BIT];
		else
			r_clear_icache <= 1'b0;
	assign	w_clear_icache = r_clear_icache;
`else
	assign	w_clear_icache = i_clear_pf_cache;
`endif

	initial	new_pc = 1'b1;
	always @(posedge i_clk)
		if ((i_rst)||(w_clear_icache))
			new_pc <= 1'b1;
		else if (w_switch_to_interrupt)
			new_pc <= 1'b1;
		else if (w_release_from_interrupt)
			new_pc <= 1'b1;
		else if ((wr_reg_ce)&&(wr_reg_id[4] == gie)&&(wr_write_pc))
			new_pc <= 1'b1;
		else
			new_pc <= 1'b0;

	//
	// The debug interface
	wire	[31:0]	w_debug_pc;
`ifdef	OPT_NO_USERMODE
	assign	w_debug_pc[(AW+1):0] = { ipc, 2'b00 };
`else
	assign	w_debug_pc[(AW+1):0] = { (i_dbg_reg[4])
				? { upc[(AW+1):2], uhalt_phase, 1'b0 }
				: { ipc[(AW+1):2], ihalt_phase, 1'b0 } };
`endif
	generate
	if (AW<30)
		assign	w_debug_pc[31:(AW+2)] = 0;
	endgenerate

	always @(posedge i_clk)
	begin
`ifdef	OPT_NO_USERMODE
		o_dbg_reg <= regset[i_dbg_reg[3:0]];
		if (i_dbg_reg[3:0] == `CPU_PC_REG)
			o_dbg_reg <= w_debug_pc;
		else if (i_dbg_reg[3:0] == `CPU_CC_REG)
		begin
			o_dbg_reg[14:0] <= w_iflags;
			o_dbg_reg[15] <= 1'b0;
			o_dbg_reg[31:23] <= w_cpu_info;
			o_dbg_reg[`CPU_GIE_BIT] <= gie;
		end
`else
		o_dbg_reg <= regset[i_dbg_reg];
		if (i_dbg_reg[3:0] == `CPU_PC_REG)
			o_dbg_reg <= w_debug_pc;
		else if (i_dbg_reg[3:0] == `CPU_CC_REG)
		begin
			o_dbg_reg[14:0] <= (i_dbg_reg[4])?w_uflags:w_iflags;
			o_dbg_reg[15] <= 1'b0;
			o_dbg_reg[31:23] <= w_cpu_info;
			o_dbg_reg[`CPU_GIE_BIT] <= gie;
		end
`endif
	end

	always @(posedge i_clk)
		o_dbg_cc <= { o_break, bus_err, gie, sleep };

`ifdef	OPT_PIPELINED
	always @(posedge i_clk)
		r_halted <= (i_halt)&&(
			// To be halted, any long lasting instruction must
			// be completed.
			(~pf_cyc)&&(~mem_busy)&&(~alu_busy)
				&&(~div_busy)&&(~fpu_busy)
			// Operations must either be valid, or illegal
			&&((op_valid)||(i_rst)||(dcd_illegal))
			// Decode stage must be either valid, in reset, or ill
			&&((dcd_valid)||(i_rst)||(pf_illegal)));
`else
	always @(posedge i_clk)
		r_halted <= (i_halt)&&((op_valid)||(i_rst));
`endif
	assign	o_dbg_stall = ~r_halted;

	//
	//
	// Produce accounting outputs: Account for any CPU stalls, so we can
	// later evaluate how well we are doing.
	//
	//
	assign	o_op_stall = (master_ce)&&(op_stall);
	assign	o_pf_stall = (master_ce)&&(~pf_valid);
	assign	o_i_count  = (alu_pc_valid)&&(~clear_pipeline);

`ifdef	DEBUG_SCOPE
	always @(posedge i_clk)
		o_debug <= {
		/*
			o_break, i_wb_err, pf_pc[1:0],
			flags,
<<<<<<< HEAD
			pf_valid, dcd_valid, op_valid, alu_valid, mem_valid,
=======
			pf_valid, dcdvalid, opvalid, alu_valid, mem_valid,
>>>>>>> fa8f012a
			op_ce, alu_ce, mem_ce,
			//
			master_ce, op_valid_alu, op_valid_mem,
			//
			alu_stall, mem_busy, op_pipe, mem_pipe_stalled,
			mem_we,
			// ((op_valid_alu)&&(alu_stall))
			// ||((op_valid_mem)&&(~op_pipe)&&(mem_busy))
			// ||((op_valid_mem)&&( op_pipe)&&(mem_pipe_stalled)));
			// op_Av[23:20], op_Av[3:0],
			gie, sleep, wr_reg_ce, wr_gpreg_vl[4:0]
		*/
		/*
			i_rst, master_ce, (new_pc),
			((dcd_early_branch)&&(dcd_valid)),
			pf_valid, pf_illegal,
			op_ce, dcd_ce, dcd_valid, dcd_stalled,
			pf_cyc, pf_stb, pf_we, pf_ack, pf_stall, pf_err,
			pf_pc[7:0], pf_addr[7:0]
		*/

			i_wb_err, gie, alu_illegal,
			      (new_pc)||((dcd_early_branch)&&(~clear_pipeline)),
			mem_busy,
				(mem_busy)?{ (o_wb_gbl_stb|o_wb_lcl_stb), o_wb_we,
					o_wb_addr[8:0] }
					: { pf_instruction[31:21] },
			pf_valid, (pf_valid) ? alu_pc[14:0]
				:{ pf_cyc, pf_stb, pf_pc[12:0] }

		/*
			i_wb_err, gie, new_pc, dcd_early_branch,	// 4
			pf_valid, pf_cyc, pf_stb, pf_instruction_pc[0],	// 4
			pf_instruction[30:27],				// 4
			dcd_gie, mem_busy, o_wb_gbl_cyc, o_wb_gbl_stb,	// 4
			dcd_valid,
			((dcd_early_branch)&&(~clear_pipeline))		// 15
					? dcd_branch_pc[14:0]:pf_pc[14:0]
		*/
			};
`endif

endmodule<|MERGE_RESOLUTION|>--- conflicted
+++ resolved
@@ -87,11 +87,7 @@
 // for more details.
 //
 // You should have received a copy of the GNU General Public License along
-<<<<<<< HEAD
-// with this program.  (It's in the $(ROOT)/doc directory, run make with no
-=======
 // with this program.  (It's in the $(ROOT)/doc directory.  Run make with no
->>>>>>> fa8f012a
 // target there if the PDF file isn't present.)  If not, see
 // <http://www.gnu.org/licenses/> for a copy.
 //
@@ -100,20 +96,6 @@
 //
 //
 ////////////////////////////////////////////////////////////////////////////////
-<<<<<<< HEAD
-=======
-//
-//
-// We can either pipeline our fetches, or issue one fetch at a time.  Pipelined
-// fetches are more complicated and therefore use more FPGA resources, while
-// single fetches will cause the CPU to stall for about 5 stalls each 
-// instruction cycle, effectively reducing the instruction count per clock to
-// about 0.2.  However, the area cost may be worth it.  Consider:
-//
-//	Slice LUTs		ZipSystem	ZipCPU
-//	Single Fetching		2521		1734
-//	Pipelined fetching	2796		2046
->>>>>>> fa8f012a
 //
 //
 //
@@ -635,12 +617,7 @@
 	assign	dcd_valid = r_dcd_valid;
 `endif
 
-<<<<<<< HEAD
 	// If not pipelined, there will be no op_valid_ anything, and the
-=======
-
-	// If not pipelined, there will be no opvalid_ anything, and the
->>>>>>> fa8f012a
 	idecode #(AW, IMPLEMENT_MPY, EARLY_BRANCHING, IMPLEMENT_DIVIDE,
 			IMPLEMENT_FPU)
 		instruction_decoder(i_clk, (clear_pipeline),
@@ -655,12 +632,8 @@
 			dcd_wR,dcd_rA, dcd_rB,
 			dcd_early_branch,
 			dcd_branch_pc, dcd_ljmp,
-<<<<<<< HEAD
 			dcd_pipe,
 			dcd_sim, dcd_sim_immv);
-=======
-			dcd_pipe);
->>>>>>> fa8f012a
 
 `ifdef	OPT_PIPELINED_BUS_ACCESS
 	reg		r_op_pipe;
@@ -2001,11 +1974,7 @@
 		/*
 			o_break, i_wb_err, pf_pc[1:0],
 			flags,
-<<<<<<< HEAD
 			pf_valid, dcd_valid, op_valid, alu_valid, mem_valid,
-=======
-			pf_valid, dcdvalid, opvalid, alu_valid, mem_valid,
->>>>>>> fa8f012a
 			op_ce, alu_ce, mem_ce,
 			//
 			master_ce, op_valid_alu, op_valid_mem,
