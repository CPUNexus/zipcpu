////////////////////////////////////////////////////////////////////////////////
//
// Filename:	dblfetch.v
//
// Project:	Zip CPU -- a small, lightweight, RISC CPU soft core
//
// Purpose:	This is one step beyond the simplest instruction fetch,
//		prefetch.v.  dblfetch.v uses memory pipelining to fetch two
//	(or more) instruction words in one bus cycle.  If the CPU consumes
//	either of these before the bus cycle completes, a new request will be
//	made of the bus.  In this way, we can keep the CPU filled in spite
//	of a (potentially) slow memory operation.  The bus request will end
//	when both requests have been sent and both result locations are empty.
//
//	This routine is designed to be a touch faster than the single
//	instruction prefetch (prefetch.v), although not as fast as the
//	prefetch and cache approach found elsewhere (pfcache.v).
//
//	20180222: Completely rebuilt.
//
// Creator:	Dan Gisselquist, Ph.D.
//		Gisselquist Technology, LLC
//
////////////////////////////////////////////////////////////////////////////////
//
// Copyright (C) 2017-2018, Gisselquist Technology, LLC
//
// This program is free software (firmware): you can redistribute it and/or
// modify it under the terms of  the GNU General Public License as published
// by the Free Software Foundation, either version 3 of the License, or (at
// your option) any later version.
//
// This program is distributed in the hope that it will be useful, but WITHOUT
// ANY WARRANTY; without even the implied warranty of MERCHANTIBILITY or
// FITNESS FOR A PARTICULAR PURPOSE.  See the GNU General Public License
// for more details.
//
// You should have received a copy of the GNU General Public License along
// with this program.  (It's in the $(ROOT)/doc directory.  Run make with no
// target there if the PDF file isn't present.)  If not, see
// <http://www.gnu.org/licenses/> for a copy.
//
// License:	GPL, v3, as defined and found on www.gnu.org,
//		http://www.gnu.org/licenses/gpl.html
//
//
////////////////////////////////////////////////////////////////////////////////
//
//
`default_nettype	none
//
module	dblfetch(i_clk, i_reset, i_new_pc, i_clear_cache,
			i_stall_n, i_pc, o_insn, o_pc, o_valid,
		o_wb_cyc, o_wb_stb, o_wb_we, o_wb_addr, o_wb_data,
			i_wb_ack, i_wb_stall, i_wb_err, i_wb_data,
		o_illegal);
	parameter		ADDRESS_WIDTH=30, AUX_WIDTH = 1;
	parameter	[0:0]	F_OPT_CLK2FFLOGIC=1'b0;
	localparam		AW=ADDRESS_WIDTH, DW = 32;
	input	wire			i_clk, i_reset, i_new_pc, i_clear_cache,
						i_stall_n;
	input	wire	[(AW+1):0]	i_pc;
	output	reg	[(DW-1):0]	o_insn;
	output	reg	[(AW+1):0]	o_pc;
	output	reg			o_valid;
	// Wishbone outputs
	output	reg			o_wb_cyc, o_wb_stb;
	output	wire			o_wb_we;
	output	reg	[(AW-1):0]	o_wb_addr;
	output	wire	[(DW-1):0]	o_wb_data;
	// And return inputs
	input	wire			i_wb_ack, i_wb_stall, i_wb_err;
	input	wire	[(DW-1):0]	i_wb_data;
	// And ... the result if we got an error
	output	reg		o_illegal;

	assign	o_wb_we = 1'b0;
	assign	o_wb_data = 32'h0000;

	reg	last_stb, invalid_bus_cycle;

	reg	[(DW-1):0]	cache_word;
	reg			cache_valid;

	initial	o_wb_cyc = 1'b0;
	initial	o_wb_stb = 1'b0;
	always @(posedge i_clk)
		if ((i_reset)||((o_wb_cyc)&&(i_wb_err)))
		begin
			o_wb_cyc <= 1'b0;
			o_wb_stb <= 1'b0;
		end else if (o_wb_cyc)
		begin
			if ((!o_wb_stb)||(!i_wb_stall))
				o_wb_stb <= (!last_stb);

			// Relase the bus on the second ack
			if (((i_wb_ack)&&(!o_wb_stb)&&(inflight<=1))
				||((!o_wb_stb)&&(inflight == 0))
				// Or any new transaction request
				||((i_new_pc)||(i_clear_cache)))
			begin
				o_wb_cyc <= 1'b0;
				o_wb_stb <= 1'b0;
			end

		end else if ((i_new_pc)||(invalid_bus_cycle)
			||((o_valid)&&(i_stall_n)&&(!o_illegal)))
		begin
			// Initiate a bus cycle if ... the last bus cycle was
			// aborted (bus error or new_pc), we've been given a
			// new PC to go get, or we just exhausted our one
			// instruction cache
			o_wb_cyc <= 1'b1;
			o_wb_stb <= 1'b1;
		end

	reg	[1:0]	inflight;
	initial	inflight = 2'b00;
	always @(posedge i_clk)
	if (!o_wb_cyc)
		inflight <= 2'b00;
	else begin
		case({ ((o_wb_stb)&&(!i_wb_stall)), i_wb_ack })
		2'b01:	inflight <= inflight - 1'b1;
		2'b10:	inflight <= inflight + 1'b1;
		// If neither ack nor request, then no change.  Likewise
		// if we have both an ack and a request, there's no change
		// in the number of requests in flight.
		default: begin end
		endcase
	end

	always @(*)
		last_stb = (inflight != 2'b00)||((o_valid)&&(!i_stall_n));

	initial	invalid_bus_cycle = 1'b0;
	always @(posedge i_clk)
<<<<<<< HEAD
		if ((o_wb_cyc)&&(i_new_pc))
=======
		if (i_reset)
			invalid_bus_cycle <= 1'b0;
		else if ((o_wb_cyc)&&(i_new_pc))
>>>>>>> ab82a886
			invalid_bus_cycle <= 1'b1;
		else if (!o_wb_cyc)
			invalid_bus_cycle <= 1'b0;

	initial	o_wb_addr = {(AW){1'b1}};
	always @(posedge i_clk)
		if (i_new_pc)
			o_wb_addr <= i_pc[AW+1:2];
		else if ((o_wb_stb)&&(!i_wb_stall))
			o_wb_addr <= o_wb_addr + 1'b1;
<<<<<<< HEAD

	//////////////////
	//
	// Now for the immediate output word to the CPU
	//
	//////////////////

	initial	o_valid = 1'b0;
	always @(posedge i_clk)
		if ((i_reset)||(i_new_pc)||(i_clear_cache))
			o_valid <= 1'b0;
		else if ((o_wb_cyc)&&((i_wb_ack)||(i_wb_err)))
			o_valid <= 1'b1;
		else if (i_stall_n)
			o_valid <= cache_valid;

	initial	o_insn = {(32){1'b1}};
	always @(posedge i_clk)
	if ((!o_valid)||(i_stall_n))
	begin
		if (cache_valid)
			o_insn <= cache_word;
		else
			o_insn <= i_wb_data;
	end

	initial o_pc[1:0] = 2'b00;
	always @(posedge i_clk)
	if (i_new_pc)
		o_pc <= i_pc;
	else if ((o_valid)&&(i_stall_n))
		o_pc[AW+1:2] <= o_pc[AW+1:2] + 1'b1;

	initial	o_illegal = 1'b0;
	always @(posedge i_clk)
		if ((i_reset)||(i_new_pc)||(i_clear_cache))
			o_illegal <= 1'b0;
		else if ((!o_valid)||(i_stall_n))
		begin
			if (cache_valid)
				o_illegal <= (o_illegal)||(cache_illegal);
			else if ((o_wb_cyc)&&(i_wb_err))
				o_illegal <= 1'b1;
		end


	//////////////////
	//
	// Now for the output/cached word
	//
	//////////////////

	initial	cache_valid = 1'b0;
	always @(posedge i_clk)
		if ((i_reset)||(i_new_pc)||(i_clear_cache))
			cache_valid <= 1'b0;
		else begin
			if ((o_valid)&&(o_wb_cyc)&&((i_wb_ack)||(i_wb_err)))
				cache_valid <= (!i_stall_n)||(cache_valid);
			else if (i_stall_n)
				cache_valid <= 1'b0;
		end
=======

	//////////////////
	//
	// Now for the immediate output word to the CPU
	//
	//////////////////

	initial	o_valid = 1'b0;
	always @(posedge i_clk)
		if ((i_reset)||(i_new_pc)||(i_clear_cache))
			o_valid <= 1'b0;
		else if ((o_wb_cyc)&&((i_wb_ack)||(i_wb_err)))
			o_valid <= 1'b1;
		else if (i_stall_n)
			o_valid <= cache_valid;
>>>>>>> ab82a886

	always @(posedge i_clk)
<<<<<<< HEAD
		if ((o_wb_cyc)&&(i_wb_ack))
			cache_word <= i_wb_data;
=======
	if ((!o_valid)||(i_stall_n))
	begin
		if (cache_valid)
			o_insn <= cache_word;
		else
			o_insn <= i_wb_data;
	end
>>>>>>> ab82a886

	reg	cache_illegal;
	initial	cache_illegal = 1'b0;
	always @(posedge i_clk)
	if ((i_reset)||(i_clear_cache)||(i_new_pc))
		cache_illegal <= 1'b0;
	else if ((o_wb_cyc)&&(i_wb_err)&&(o_valid)&&(!i_stall_n))
		cache_illegal <= 1'b1;

<<<<<<< HEAD
//
// Some of these properties can be done in yosys-smtbmc, *or* Verilator
//
// Ver1lator is different from yosys, however, in that Verilator doesn't support
// the $past() directive.  Further, any `assume`'s turn into `assert()`s
// within Verilator.  We can use this to help prove that the properties
// of interest truly hold, and that any contracts we create or assumptions we
// make truly hold in practice (i.e. in simulation).
//
`ifdef	FORMAL
`define	VERILATOR_FORMAL
`else
`ifdef	VERILATOR
//
// Define VERILATOR_FORMAL here to have Verilator check your formal properties
// during simulation.  assert() and assume() statements will both have the
// same effect within VERILATOR of causing your simulation to suddenly end.
//
// I have this property commented because it only works on the newest versions
// of Verilator (3.9 something and later), and I tend to still use Verilator
// 3.874.
//
// `define	VERILATOR_FORMAL
`endif
`endif

`ifdef	VERILATOR_FORMAL
	// Keep track of a flag telling us whether or not $past()
	// will return valid results
 	reg	f_past_valid;
	initial	f_past_valid = 1'b0;
	always @(posedge i_clk)
=======
	initial	o_illegal = 1'b0;
	always @(posedge i_clk)
		if ((i_reset)||(i_new_pc)||(i_clear_cache))
			o_illegal <= 1'b0;
		else if ((!o_valid)||(i_stall_n))
		begin
			if (cache_valid)
				o_illegal <= (o_illegal)||(cache_illegal);
			else if ((o_wb_cyc)&&(i_wb_err))
				o_illegal <= 1'b1;
		end


	//////////////////
	//
	// Now for the output/cached word
	//
	//////////////////

	initial	cache_valid = 1'b0;
	always @(posedge i_clk)
		if ((i_reset)||(i_new_pc)||(i_clear_cache))
			cache_valid <= 1'b0;
		else begin
			if ((o_valid)&&(o_wb_cyc)&&((i_wb_ack)||(i_wb_err)))
				cache_valid <= (!i_stall_n)||(cache_valid);
			else if (i_stall_n)
				cache_valid <= 1'b0;
		end

	always @(posedge i_clk)
		if ((o_wb_cyc)&&(i_wb_ack))
			cache_word <= i_wb_data;

	reg	cache_illegal;
	initial	cache_illegal = 1'b0;
	always @(posedge i_clk)
	if ((i_reset)||(i_clear_cache)||(i_new_pc))
		cache_illegal <= 1'b0;
	else if ((o_wb_cyc)&&(i_wb_err)&&(o_valid)&&(!i_stall_n))
		cache_illegal <= 1'b1;

//
// Some of these properties can be done in yosys-smtbmc, *or* Verilator
//
// Ver1lator is different from yosys, however, in that Verilator doesn't support
// the $past() directive.  Further, any `assume`'s turn into `assert()`s
// within Verilator.  We can use this to help prove that the properties
// of interest truly hold, and that any contracts we create or assumptions we
// make truly hold in practice (i.e. in simulation).
//
`ifdef	FORMAL
`define	VERILATOR_FORMAL
`else
`ifdef	VERILATOR
//
// Define VERILATOR_FORMAL here to have Verilator check your formal properties
// during simulation.  assert() and assume() statements will both have the
// same effect within VERILATOR of causing your simulation to suddenly end.
//
// I have this property commented because it only works on the newest versions
// of Verilator (3.9 something and later), and I tend to still use Verilator
// 3.874.
//
// `define	VERILATOR_FORMAL
`endif
`endif

`ifdef	VERILATOR_FORMAL
	// Keep track of a flag telling us whether or not $past()
	// will return valid results
 	reg	f_past_valid;
	initial	f_past_valid = 1'b0;
	always @(posedge i_clk)
>>>>>>> ab82a886
		f_past_valid = 1'b1;

	// Keep track of some alternatives to $past that can still be used
	// in a VERILATOR environment
	reg	f_past_reset, f_past_clear_cache, f_past_o_valid,
		f_past_stall_n;

	initial	f_past_reset = 1'b1;
	initial	f_past_clear_cache = 1'b0;
	initial	f_past_o_valid = 1'b0;
	initial	f_past_stall_n = 1'b1;
	always @(posedge i_clk)
	begin
		f_past_reset       <= i_reset;
		f_past_clear_cache <= i_clear_cache;
		f_past_o_valid     <= o_valid;
		f_past_stall_n     <= i_stall_n;
	end
`endif

`ifdef	FORMAL
//
//
// Generic setup
//
//
`ifdef	DBLFETCH
`define	ASSUME	assume

	generate if (F_OPT_CLK2FFLOGIC)
	begin
		// Assume a clock
		reg	f_last_clk;
		always @($global_clock)
		begin
			assume(i_clk != f_last_clk);
			f_last_clk <= i_clk;
		end
	end endgenerate

`else
`define	ASSUME	assert
`endif

	/////////////////////////////////////////////////
	//
	//
	// Assumptions about our inputs
	//
	//
	/////////////////////////////////////////////////

	always @(*)
		if (!f_past_valid)
			`ASSUME(i_reset);

	//
	// Nothing changes, but on the positive edge of a clock
	//
	generate if (F_OPT_CLK2FFLOGIC)
	begin
		always @($global_clock)
		if (!$rose(i_clk))
		begin
			// Control inputs from the CPU
			`ASSUME($stable(i_reset));
			`ASSUME($stable(i_new_pc));
			`ASSUME($stable(i_clear_cache));
			`ASSUME($stable(i_stall_n));
			`ASSUME($stable(i_pc));
			// Wishbone inputs
			`ASSUME($stable(i_wb_ack));
			`ASSUME($stable(i_wb_stall));
			`ASSUME($stable(i_wb_err));
			`ASSUME($stable(i_wb_data));
		end
	end endgenerate


	//
	// Assume that resets, new-pc commands, and clear-cache commands
	// are never more than pulses--one clock wide at most.
	//
	// It may be that the CPU treats us differently.  We'll only restrict
	// our solver to this here.
	always @(posedge i_clk)
	if (f_past_valid)
	begin
		if (f_past_reset)
			restrict(!i_reset);
		if ($past(i_new_pc))
			restrict(!i_new_pc);
	end

	//
	// Assume we start from a reset condition
	initial	assume(i_reset);

	/////////////////////////////////////////////////
	//
	//
	// Wishbone bus properties
	//
	//
	/////////////////////////////////////////////////

	localparam	F_LGDEPTH=2;
	wire	[(F_LGDEPTH-1):0]	f_nreqs, f_nacks, f_outstanding;

	//
	// Add a bunch of wishbone-based asserts
	fwb_master #(.AW(AW), .DW(DW), .F_LGDEPTH(F_LGDEPTH),
				.F_MAX_STALL(2),
				.F_MAX_REQUESTS(0), .F_OPT_SOURCE(1),
				.F_OPT_CLK2FFLOGIC(F_OPT_CLK2FFLOGIC),
				.F_OPT_RMW_BUS_OPTION(1),
				.F_OPT_DISCONTINUOUS(0))
		f_wbm(i_clk, i_reset,
			o_wb_cyc, o_wb_stb, o_wb_we, o_wb_addr, o_wb_data, 4'h0,
			i_wb_ack, i_wb_stall, i_wb_data, i_wb_err,
			f_nreqs, f_nacks, f_outstanding);

`endif

//
// Now, apply the following to Verilator *or* yosys-smtbmc
//
`ifdef	VERILATOR_FORMAL
	/////////////////////////////////////////////////
	//
	//
	// Assumptions about our interaction with the CPU
	//
	//
	/////////////////////////////////////////////////

	// Assume that any reset is either accompanied by a new address,
	// or a new address immediately follows it.
	always @(posedge i_clk)
		if ((f_past_valid)&&(f_past_reset))
			assume(i_new_pc);

	always @(posedge i_clk)
	if (f_past_clear_cache)
		assume(!i_clear_cache);

	//
	//
	// The bottom two bits of the PC address register are always zero.
	// They are there to make examining traces easier, but I expect
	// the synthesis tool to remove them.
	//
	always @(*)
		assume(i_pc[1:0] == 2'b00);

	// Some things to know from the CPU ... there will always be a
	// i_new_pc request following any reset
	always @(posedge i_clk)
		if ((f_past_valid)&&(f_past_reset))
			assume(i_new_pc);

	// There will also be a i_new_pc request following any request to clear
	// the cache.
	always @(posedge i_clk)
		if ((f_past_valid)&&(f_past_clear_cache))
			assume(i_new_pc);

	always @(posedge i_clk)
	if (f_past_clear_cache)
		assume(!i_clear_cache);

	always @(*)
		assume(i_pc[1:0] == 2'b00);
<<<<<<< HEAD
=======

	//
	// Following a reset, all pipelines clear and the next stage is
	// guaranteed to be ready.
	//
	initial	assume(i_stall_n);
	always @(posedge i_clk)
		if ((f_past_valid)&&(f_past_reset))
			assume(i_stall_n);

	// The CPU will never suddenly become busy unless it has accepted a
	// valid instruction.
	always @(posedge i_clk)
		if ((f_past_valid)&&(!f_past_o_valid)&&(f_past_stall_n))
			assume(i_stall_n);
>>>>>>> ab82a886
`endif

`ifdef	FORMAL
	//
	// Let's make some assumptions about how long it takes our phantom
	// (i.e. assumed) CPU to respond.
	//
	// This delay needs to be long enough to flush out any potential
	// errors, yet still short enough that the formal method doesn't
	// take forever to solve.
	//
`ifdef	DBLFETCH
	localparam	F_CPU_DELAY = 4;
	reg	[4:0]	f_cpu_delay;

	// Now, let's look at the delay the CPU takes to accept an instruction.
	always @(posedge i_clk)
		// If no instruction is ready, then keep our counter at zero
		if ((!o_valid)||(i_stall_n))
			f_cpu_delay <= 0;
		else
			// Otherwise, count the clocks the CPU takes to respond
			f_cpu_delay <= f_cpu_delay + 1'b1;

	always @(posedge i_clk)
		assume(f_cpu_delay < F_CPU_DELAY);
`endif



	/////////////////////////////////////////////////
	//
	//
	// Assertions about our outputs
	//
	//
	/////////////////////////////////////////////////
	always @(posedge i_clk)
	if ((f_past_valid)&&($past(o_wb_stb))&&(!$past(i_wb_stall))
			&&(!$past(i_new_pc)))
		assert(o_wb_addr <= $past(o_wb_addr)+1'b1);

	//
	// Assertions about our return responses to the CPU
	//
	always @(posedge i_clk)
	if ((f_past_valid)&&(!$past(i_reset))
			&&(!$past(i_new_pc))&&(!$past(i_clear_cache))
			&&($past(o_valid))&&(!$past(i_stall_n)))
	begin
		assert($stable(o_pc));
		assert($stable(o_insn));
		assert($stable(o_valid));
		assert($stable(o_illegal));
	end

	// The same is true of the cache as well.
	always @(posedge i_clk)
	if ((f_past_valid)&&(!$past(i_reset))
			&&(!$past(i_new_pc))&&(!$past(i_clear_cache))
			&&($past(o_valid))&&(!$past(i_stall_n))
			&&($past(cache_valid)))
	begin
		assert($stable(cache_valid));
		assert($stable(cache_word));
		assert($stable(cache_illegal));
	end

	// Consider it invalid to present the CPU with the same instruction
	// twice in a row.  Any effort to present the CPU with the same
	// instruction twice in a row must go through i_new_pc, and thus a
	// new bus cycle--hence the assertion below makes sense.
	always @(posedge i_clk)
	if ((f_past_valid)&&(!$past(i_new_pc))
			&&($past(o_valid))&&($past(i_stall_n)))
		assert(o_pc[AW+1:2] == $past(o_pc[AW+1:2])+1'b1);


	//
	// As with i_pc[1:0], the bottom two bits of the address are unused.
	// Let's assert here that they remain zero.
	always @(*)
		assert(o_pc[1:0] == 2'b00);

	always @(posedge i_clk)
	if ((f_past_valid)&&(!$past(i_reset))
			&&(!$past(i_new_pc))
			&&(!$past(i_clear_cache))
			&&($past(o_wb_cyc))&&($past(i_wb_err)))
		assert( ((o_valid)&&(o_illegal))
			||((cache_valid)&&(cache_illegal)) );

	always @(posedge i_clk)
	if ((f_past_valid)&&(!$past(o_illegal))&&(o_illegal))
		assert(o_valid);

	always @(posedge i_clk)
	if ((f_past_valid)&&(!$past(cache_illegal))&&(!cache_valid))
		assert(!cache_illegal);

	always @(posedge i_clk)
	if ((f_past_valid)&&($past(i_new_pc)))
		assert(!o_valid);

	always @(posedge i_clk)
	if ((f_past_valid)&&(!$past(i_reset))&&(!$past(i_clear_cache))
			&&($past(o_valid))&&(!o_valid)&&(!o_illegal))
		assert((o_wb_cyc)||(invalid_bus_cycle));

	/////////////////////////////////////////////////
	//
	//
	// Our "contract" with the CPU
	//
	//
	/////////////////////////////////////////////////
	//
	// For any particular address, that address is associated with an
	// instruction and a flag regarding whether or not it is illegal.
	//
	// Any attempt to return to the CPU a value from this address,
	// must return the value and the illegal flag.
	//
	wire	[AW-1:0]	f_const_addr;
	wire	[DW-1:0]	f_const_insn;
	wire			f_const_illegal;

	//
	// Here's the illegal flag, address in question, and the instruction
	// at that address.
	//
	assign	f_const_addr    = $anyconst;
	assign	f_const_insn    = $anyconst;
	assign	f_const_illegal = $anyconst;

	//
	// While these wires may seem like overkill, and while they make the
	// following logic perhaps a bit more obscure, these predicates make
	// it easier to follow the complex logic on a scope.  They don't
	// affect anything synthesized.
	//
	wire	f_this_addr, f_this_pc, f_this_req, f_this_data,
		f_this_insn;

	assign	f_this_addr = (o_wb_addr ==   f_const_addr);
	assign	f_this_pc   = (o_pc      == { f_const_addr, 2'b00 });
	assign	f_this_req  = (i_pc      == { f_const_addr, 2'b00 });
	assign	f_this_data = (i_wb_data ==   f_const_insn);
	assign	f_this_insn = (o_insn    ==   f_const_insn);


	//
	//
	// Here's our contract:
	//
	// Any time we return a value for the address above, it *must* be
	// the "right" value.
	//
	always @(*)
	if ((o_valid)&&(f_this_pc))
<<<<<<< HEAD
	begin
		if (f_const_illegal)
			assert(o_illegal);
		if (!o_illegal)
			assert(f_this_insn);
	end

	//
	// The contract will only work if we assume the return from the
	// bus at this address will be the right return.
	wire	f_this_return;
	assign	f_this_return = (o_wb_addr - f_outstanding == f_const_addr);
	always @(*)
	if ((o_wb_cyc)&&(f_this_return))
	begin
		if (i_wb_ack)
			assume(i_wb_data == f_const_insn);

		if (f_const_illegal)
			assume(!i_wb_ack);
		else
			assume(!i_wb_err);
	end

	//
	// Here is a corrollary to our contract.  Anything in the one-word
	// cache must also match the contract as well.
	//
	always @(*)
=======
	begin
		if (f_const_illegal)
			assert(o_illegal);
		if (!o_illegal)
			assert(f_this_insn);
	end

	//
	// The contract will only work if we assume the return from the
	// bus at this address will be the right return.
	wire	f_this_return;
	assign	f_this_return = (o_wb_addr - f_outstanding == f_const_addr);
	always @(*)
	if ((o_wb_cyc)&&(f_this_return))
	begin
		if (i_wb_ack)
			assume(i_wb_data == f_const_insn);

		if (f_const_illegal)
			assume(!i_wb_ack);
		else
			assume(!i_wb_err);
	end

	//
	// Here is a corrollary to our contract.  Anything in the one-word
	// cache must also match the contract as well.
	//
	always @(*)
>>>>>>> ab82a886
	if ((o_pc[AW+1:2] + 1'b1 == f_const_addr)&&(cache_valid))
	begin
		if (!cache_illegal)
			assert(cache_word == f_const_insn);

		if (f_const_illegal)
			assert(cache_illegal);
	end

	always @(posedge i_clk)
	if ((f_past_valid)&&(!$past(cache_illegal))&&(!cache_valid))
		assert(!cache_illegal);
<<<<<<< HEAD
=======

	////////////////////////////////////////////////////////
	//
	//
	// Additional assertions necessary to pass induction
	//
	//
	////////////////////////////////////////////////////////
	//
	// We have only a one word cache.  Hence, we shouldn't be asking
	// for more data any time we have nowhere to put it.
	always @(*)
	if (o_wb_stb)
		assert((!cache_valid)||(i_stall_n));
>>>>>>> ab82a886

	////////////////////////////////////////////////////////
	//
	//
	// Additional assertions necessary to pass induction
	//
	//
	////////////////////////////////////////////////////////
	//
	// We have only a one word cache.  Hence, we shouldn't be asking
	// for more data any time we have nowhere to put it.
	always @(*)
<<<<<<< HEAD
	if (o_wb_stb)
		assert((!cache_valid)||(i_stall_n));

	always @(*)
	if ((o_valid)&&(cache_valid))
		assert((f_outstanding == 0)&&(!o_wb_stb));

	always @(*)
=======
	if ((o_valid)&&(cache_valid))
		assert((f_outstanding == 0)&&(!o_wb_stb));

	always @(*)
>>>>>>> ab82a886
	if ((o_valid)&&(!i_stall_n))
		assert(f_outstanding < 2);

	always @(*)
	if ((!o_valid)||(i_stall_n))
		assert(f_outstanding <= 2);

	always @(posedge i_clk)
	if ((f_past_valid)&&($past(o_wb_cyc))&&(!$past(o_wb_stb))
			&&(o_wb_cyc))
		assert(inflight != 0);

	always @(*)
	if ((o_wb_cyc)&&(i_wb_ack))
		assert(!cache_valid);

	always @(posedge i_clk)
	if (o_wb_cyc)
		assert(inflight == f_outstanding);

	wire	[AW-1:0]	this_return_address,
				next_pc_address;
	assign	this_return_address = o_wb_addr - f_outstanding;
	assign	next_pc_address = o_pc[AW+1:2] + 1'b1;

	always @(posedge i_clk)
	if ((f_past_valid)&&($past(o_wb_cyc))
			&&(!$past(i_reset))
			&&(!$past(i_new_pc))
			&&(!$past(i_clear_cache))
			&&(!$past(invalid_bus_cycle))
			&&(($past(i_wb_ack))||($past(i_wb_err)))
			&&((!$past(o_valid))||($past(i_stall_n)))
			&&(!$past(cache_valid)))
		assert(o_pc[AW+1:2] == $past(this_return_address));

	always @(posedge i_clk)
	if ((f_past_valid)&&($past(o_wb_cyc))&&(!o_valid)&&(!$past(i_new_pc))
			&&(o_wb_cyc))
		assert(o_pc[AW+1:2] == this_return_address);

	always @(posedge i_clk)
	if ((f_past_valid)&&($past(o_wb_cyc))
			&&(!$past(cache_valid))&&(cache_valid))
		assert(next_pc_address == $past(this_return_address));



	always @(posedge i_clk)
	if ((f_past_valid)&&($past(o_wb_cyc))&&(o_wb_cyc))
	begin
		if ((o_valid)&&(!cache_valid))
			assert(this_return_address == next_pc_address);
		else if (!o_valid)
			assert(this_return_address == o_pc[AW+1:2]);
	end else if ((f_past_valid)&&(!invalid_bus_cycle)
			&&(!o_wb_cyc)&&(o_valid)&&(!o_illegal)
			&&(!cache_valid))
		assert(o_wb_addr == next_pc_address);


	always @(*)
	if (invalid_bus_cycle)
		assert(!o_wb_cyc);
	always @(*)
	if (cache_valid)
		assert(o_valid);

	/////////////////////////////////////////////////////
	//
	//
	// Cover statements
	//
	//
	/////////////////////////////////////////////////////

	always @(posedge i_clk)
	cover((f_past_valid)&&($past(f_nacks)==3)
		&&($past(i_wb_ack))&&($past(o_wb_cyc)));


	/////////////////////////////////////////////////////
	//
	//
	// Temporary simplifications
	//
	//
	/////////////////////////////////////////////////////

//	always @(*)
//		assume((!i_wb_err)&&(!f_const_illegal));


`endif	// FORMAL
endmodule
//
// Usage:		(this)	(prior)	(old)  (S6)
<<<<<<< HEAD
//    Cells		374	387	585	459
//	FDRE		135	108	203	171
//	LUT1		  2	  3	  2
//	LUT2		  9	  3	  4	  5
//	LUT3		 98	 76	104	 71
//	LUT4		  2	  0	  2	  2
=======
//    Cells		376	387	585	459
//	FDRE		135	108	203	171
//	LUT1		  2	  3	  2
//	LUT2		  9	  3	  4	  5
//	LUT3		 99	 76	104	 71
//	LUT4		  3	  0	  2	  2
>>>>>>> ab82a886
//	LUT5		  3	 35	 35	  3
//	LUT6		  6	  5	 10	 43
//	MUXCY		 58	 62	 93	 62
//	MUXF7		  1	  0	  2	  3
//	MUXF8		  0	  1	  1
//	RAM64X1D	  0	 32	 32	 32
//	XORCY		 60	 64	 96	 64
//<|MERGE_RESOLUTION|>--- conflicted
+++ resolved
@@ -136,13 +136,7 @@
 
 	initial	invalid_bus_cycle = 1'b0;
 	always @(posedge i_clk)
-<<<<<<< HEAD
 		if ((o_wb_cyc)&&(i_new_pc))
-=======
-		if (i_reset)
-			invalid_bus_cycle <= 1'b0;
-		else if ((o_wb_cyc)&&(i_new_pc))
->>>>>>> ab82a886
 			invalid_bus_cycle <= 1'b1;
 		else if (!o_wb_cyc)
 			invalid_bus_cycle <= 1'b0;
@@ -153,7 +147,6 @@
 			o_wb_addr <= i_pc[AW+1:2];
 		else if ((o_wb_stb)&&(!i_wb_stall))
 			o_wb_addr <= o_wb_addr + 1'b1;
-<<<<<<< HEAD
 
 	//////////////////
 	//
@@ -216,37 +209,10 @@
 			else if (i_stall_n)
 				cache_valid <= 1'b0;
 		end
-=======
-
-	//////////////////
-	//
-	// Now for the immediate output word to the CPU
-	//
-	//////////////////
-
-	initial	o_valid = 1'b0;
-	always @(posedge i_clk)
-		if ((i_reset)||(i_new_pc)||(i_clear_cache))
-			o_valid <= 1'b0;
-		else if ((o_wb_cyc)&&((i_wb_ack)||(i_wb_err)))
-			o_valid <= 1'b1;
-		else if (i_stall_n)
-			o_valid <= cache_valid;
->>>>>>> ab82a886
-
-	always @(posedge i_clk)
-<<<<<<< HEAD
+
+	always @(posedge i_clk)
 		if ((o_wb_cyc)&&(i_wb_ack))
 			cache_word <= i_wb_data;
-=======
-	if ((!o_valid)||(i_stall_n))
-	begin
-		if (cache_valid)
-			o_insn <= cache_word;
-		else
-			o_insn <= i_wb_data;
-	end
->>>>>>> ab82a886
 
 	reg	cache_illegal;
 	initial	cache_illegal = 1'b0;
@@ -255,8 +221,6 @@
 		cache_illegal <= 1'b0;
 	else if ((o_wb_cyc)&&(i_wb_err)&&(o_valid)&&(!i_stall_n))
 		cache_illegal <= 1'b1;
-
-<<<<<<< HEAD
 //
 // Some of these properties can be done in yosys-smtbmc, *or* Verilator
 //
@@ -289,82 +253,6 @@
  	reg	f_past_valid;
 	initial	f_past_valid = 1'b0;
 	always @(posedge i_clk)
-=======
-	initial	o_illegal = 1'b0;
-	always @(posedge i_clk)
-		if ((i_reset)||(i_new_pc)||(i_clear_cache))
-			o_illegal <= 1'b0;
-		else if ((!o_valid)||(i_stall_n))
-		begin
-			if (cache_valid)
-				o_illegal <= (o_illegal)||(cache_illegal);
-			else if ((o_wb_cyc)&&(i_wb_err))
-				o_illegal <= 1'b1;
-		end
-
-
-	//////////////////
-	//
-	// Now for the output/cached word
-	//
-	//////////////////
-
-	initial	cache_valid = 1'b0;
-	always @(posedge i_clk)
-		if ((i_reset)||(i_new_pc)||(i_clear_cache))
-			cache_valid <= 1'b0;
-		else begin
-			if ((o_valid)&&(o_wb_cyc)&&((i_wb_ack)||(i_wb_err)))
-				cache_valid <= (!i_stall_n)||(cache_valid);
-			else if (i_stall_n)
-				cache_valid <= 1'b0;
-		end
-
-	always @(posedge i_clk)
-		if ((o_wb_cyc)&&(i_wb_ack))
-			cache_word <= i_wb_data;
-
-	reg	cache_illegal;
-	initial	cache_illegal = 1'b0;
-	always @(posedge i_clk)
-	if ((i_reset)||(i_clear_cache)||(i_new_pc))
-		cache_illegal <= 1'b0;
-	else if ((o_wb_cyc)&&(i_wb_err)&&(o_valid)&&(!i_stall_n))
-		cache_illegal <= 1'b1;
-
-//
-// Some of these properties can be done in yosys-smtbmc, *or* Verilator
-//
-// Ver1lator is different from yosys, however, in that Verilator doesn't support
-// the $past() directive.  Further, any `assume`'s turn into `assert()`s
-// within Verilator.  We can use this to help prove that the properties
-// of interest truly hold, and that any contracts we create or assumptions we
-// make truly hold in practice (i.e. in simulation).
-//
-`ifdef	FORMAL
-`define	VERILATOR_FORMAL
-`else
-`ifdef	VERILATOR
-//
-// Define VERILATOR_FORMAL here to have Verilator check your formal properties
-// during simulation.  assert() and assume() statements will both have the
-// same effect within VERILATOR of causing your simulation to suddenly end.
-//
-// I have this property commented because it only works on the newest versions
-// of Verilator (3.9 something and later), and I tend to still use Verilator
-// 3.874.
-//
-// `define	VERILATOR_FORMAL
-`endif
-`endif
-
-`ifdef	VERILATOR_FORMAL
-	// Keep track of a flag telling us whether or not $past()
-	// will return valid results
- 	reg	f_past_valid;
-	initial	f_past_valid = 1'b0;
-	always @(posedge i_clk)
->>>>>>> ab82a886
 		f_past_valid = 1'b1;
 
 	// Keep track of some alternatives to $past that can still be used
@@ -538,24 +426,6 @@
 
 	always @(*)
 		assume(i_pc[1:0] == 2'b00);
-<<<<<<< HEAD
-=======
-
-	//
-	// Following a reset, all pipelines clear and the next stage is
-	// guaranteed to be ready.
-	//
-	initial	assume(i_stall_n);
-	always @(posedge i_clk)
-		if ((f_past_valid)&&(f_past_reset))
-			assume(i_stall_n);
-
-	// The CPU will never suddenly become busy unless it has accepted a
-	// valid instruction.
-	always @(posedge i_clk)
-		if ((f_past_valid)&&(!f_past_o_valid)&&(f_past_stall_n))
-			assume(i_stall_n);
->>>>>>> ab82a886
 `endif
 
 `ifdef	FORMAL
@@ -716,7 +586,6 @@
 	//
 	always @(*)
 	if ((o_valid)&&(f_this_pc))
-<<<<<<< HEAD
 	begin
 		if (f_const_illegal)
 			assert(o_illegal);
@@ -746,37 +615,6 @@
 	// cache must also match the contract as well.
 	//
 	always @(*)
-=======
-	begin
-		if (f_const_illegal)
-			assert(o_illegal);
-		if (!o_illegal)
-			assert(f_this_insn);
-	end
-
-	//
-	// The contract will only work if we assume the return from the
-	// bus at this address will be the right return.
-	wire	f_this_return;
-	assign	f_this_return = (o_wb_addr - f_outstanding == f_const_addr);
-	always @(*)
-	if ((o_wb_cyc)&&(f_this_return))
-	begin
-		if (i_wb_ack)
-			assume(i_wb_data == f_const_insn);
-
-		if (f_const_illegal)
-			assume(!i_wb_ack);
-		else
-			assume(!i_wb_err);
-	end
-
-	//
-	// Here is a corrollary to our contract.  Anything in the one-word
-	// cache must also match the contract as well.
-	//
-	always @(*)
->>>>>>> ab82a886
 	if ((o_pc[AW+1:2] + 1'b1 == f_const_addr)&&(cache_valid))
 	begin
 		if (!cache_illegal)
@@ -789,8 +627,6 @@
 	always @(posedge i_clk)
 	if ((f_past_valid)&&(!$past(cache_illegal))&&(!cache_valid))
 		assert(!cache_illegal);
-<<<<<<< HEAD
-=======
 
 	////////////////////////////////////////////////////////
 	//
@@ -805,34 +641,12 @@
 	always @(*)
 	if (o_wb_stb)
 		assert((!cache_valid)||(i_stall_n));
->>>>>>> ab82a886
-
-	////////////////////////////////////////////////////////
-	//
-	//
-	// Additional assertions necessary to pass induction
-	//
-	//
-	////////////////////////////////////////////////////////
-	//
-	// We have only a one word cache.  Hence, we shouldn't be asking
-	// for more data any time we have nowhere to put it.
-	always @(*)
-<<<<<<< HEAD
-	if (o_wb_stb)
-		assert((!cache_valid)||(i_stall_n));
 
 	always @(*)
 	if ((o_valid)&&(cache_valid))
 		assert((f_outstanding == 0)&&(!o_wb_stb));
 
 	always @(*)
-=======
-	if ((o_valid)&&(cache_valid))
-		assert((f_outstanding == 0)&&(!o_wb_stb));
-
-	always @(*)
->>>>>>> ab82a886
 	if ((o_valid)&&(!i_stall_n))
 		assert(f_outstanding < 2);
 
@@ -930,21 +744,12 @@
 endmodule
 //
 // Usage:		(this)	(prior)	(old)  (S6)
-<<<<<<< HEAD
 //    Cells		374	387	585	459
 //	FDRE		135	108	203	171
 //	LUT1		  2	  3	  2
 //	LUT2		  9	  3	  4	  5
 //	LUT3		 98	 76	104	 71
 //	LUT4		  2	  0	  2	  2
-=======
-//    Cells		376	387	585	459
-//	FDRE		135	108	203	171
-//	LUT1		  2	  3	  2
-//	LUT2		  9	  3	  4	  5
-//	LUT3		 99	 76	104	 71
-//	LUT4		  3	  0	  2	  2
->>>>>>> ab82a886
 //	LUT5		  3	 35	 35	  3
 //	LUT6		  6	  5	 10	 43
 //	MUXCY		 58	 62	 93	 62
