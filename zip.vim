" Vim syntax file
" Language:     Zip CPU Assembly Language
" Maintainer:   Dan Gisselquist
" Last Change:  2016 Sep 24
"
"/////////////////////////////////////////////////////////////////////////////
"/
"/ Filename:	zip.vim
"/
"/ Project:	Zip CPU -- a small, lightweight, RISC CPU soft core
"/
"/ Purpose:	A VIM syntax file for hilighting Zip Assembly files within
"/		vim.
"/
"/
"/ Creator:	Dan Gisselquist, Ph.D.
"/		Gisselquist Technology, LLC
"/
"///////////////////////////////////////////////////////////////////////////////
"/
"/ Copyright (C) 2015-2016, Gisselquist Technology, LLC
"/
"/ This program is free software (firmware): you can redistribute it and/or
"/ modify it under the terms of  the GNU General Public License as published
"/ by the Free Software Foundation, either version 3 of the License, or (at
"/ your option) any later version.
"/
"/ This program is distributed in the hope that it will be useful, but WITHOUT
"/ ANY WARRANTY; without even the implied warranty of MERCHANTIBILITY or
"/ FITNESS FOR A PARTICULAR PURPOSE.  See the GNU General Public License
"/ for more details.
"/
"/ License:	GPL, v3, as defined and found on www.gnu.org,
"/		http://www.gnu.org/licenses/gpl.html
"/
"/
"///////////////////////////////////////////////////////////////////////////////
"/
"/
" This is a ZipCPU syntax highlight definition file for use with VIM.

" Run this wih :set syntax=zip
" 	Look up new-filetype for autodetection

if exists("b:current_syntax")
  finish
endif

"ignore case for assembly
syn case ignore

"  Identifier Keyword characters (defines \k)
if version >= 600
	setlocal iskeyword=@,48-57,#,$,:,?,@-@,_,~
endif

syn sync minlines=5

syn region zipComment start=";" end="$" contains=zipTodo,@Spell
syn region zipComment start="//" end="$" contains=zipTodo,@Spell
syn region zipComment start="/\*" end="\*/" contains=zipTodo,@Spell
" syn match zipComment ";.*" contains=zipTodo

syn match zipIdentifier	"[a-zA-Z_$][a-zA-Z0-9_$]*"
" syn match zipDirective		"\.[a-zA-Z_$][a-zA-Z_$.]\+"
syn match zipLabel		"[a-zA-Z_$.][a-zA-Z0-9_$.]*\s\=:\>"he=e-1
syn region zipstring		start=+"+ skip=+\\\\\|\\"+ end=+"+
syn region zipcharstr		start=+'+ skip=+\\\\\|\\'+ end=+'+
syn match zipOctal		"\$\=0[0-7_]*\>"
syn match zipBinary		"\$\=0[bB][01_]*\>"
syn match zipHex		"\$\=0[xX][0-9a-fA-F_]*\>"
syn match zipDecimal		"\$\=[1-9_][0-9_]*\>"
" syn match zipFloat		"\$\=[0-9_]*\.[0-9_]*\([eE][+-]\=[0-9_]*\)\=\>"

"simple instructions
syn keyword zipopcode sub and add or xor lsr lsl asr
syn keyword zipopcode brev ldilo mpyuhi mpyshi mpy mov divu divs
syn keyword zipopcode cmp tst lw sw lh sh lb sb ldi
syn keyword zipopcode fpadd fpsub fpmul fpdiv fpi2f fpf2i
syn keyword zipopcode noop break brk lock
<<<<<<< HEAD
syn keyword zipopcode bz beq bnz bne bc bnc bv bra blt bge ljmp jsr ljsr
syn keyword zipopcode clr halt wait jmp ljmp not trap busy neg rtu retn
syn keyword zipopcode sim sexit nexit sdump ndump snoop sdump
=======
syn keyword zipopcode fpadd fpsub fpmul fpdiv fpi2f fpf2i
syn keyword zipopcode bz beq bnz bne bc bv bra blt bgt bge
syn keyword zipopcode clr halt wait jmp ljmp not trap busy neg rtu ljsr jsr
>>>>>>> fa8f012a

"delimiters

"operators
syn match zipoperators "[()#,]"
" syn match zipoperators "\(+\|\*\|-\|/\|\\\|^\|&\|\|=\)"

"TODO
syn match zipTodo      "\(TODO\|XXX\|FIXME\|NOTE\)"

syn keyword zipCondition z ne nz ge lt n nc c v

"The regex for different zip registers are given below
syn match zipregisters "[us]\=R\([0-9]\|1[0-5]\)\>"
syn keyword zipregisters gbl sp cc pc lr fp ulr ufp usp ucc upc
"floating point classes

"Data allocation syntax
syn match zipdata "word\s*\>"
syn match zipdata "fill\s*\>"
syn match zipdata "stringz\=\(\(\(\.ua\)\=\(\.msb\|\.lsb\)\=\)\|\(\(\.msb\|\.lsb\)\=\(\.ua\)\=\)\)\=\>"

" Define the default highlighting.
" For version 5.8 and later: only when an item doesn't have highlighting yet
if version >= 508 || !exists("did_zip_syn_inits")
	command -nargs=+ HiLink hi def link <args>

	"zip specific stuff
	HiLink zipLabel		Define
	HiLink zipComment	Comment
	HiLink zipDirective	Type
	HiLink zipopcode	Statement
	HiLink zipCondition	Statement
	HiLink zipregisters	Operator
	HiLink zipstring	String
	HiLink zipcharstr	Character
	HiLink zipDecimal	Number
	HiLink zipHex		Number
	HiLink zipBinary	Number
	HiLink zipOctal	Number
	HiLink zipIdentifier	Identifier
	HiLink zipdata		Type
	HiLink zipdelimiter	Delimiter
	HiLink zipoperator	Operator
	HiLink zipTodo		Todo

	" HiLink ia64Float	Float
	delcommand HiLink
endif

let b:current_syntax = "zip"

" vim: ts=8 sw=2<|MERGE_RESOLUTION|>--- conflicted
+++ resolved
@@ -78,15 +78,9 @@
 syn keyword zipopcode cmp tst lw sw lh sh lb sb ldi
 syn keyword zipopcode fpadd fpsub fpmul fpdiv fpi2f fpf2i
 syn keyword zipopcode noop break brk lock
-<<<<<<< HEAD
 syn keyword zipopcode bz beq bnz bne bc bnc bv bra blt bge ljmp jsr ljsr
 syn keyword zipopcode clr halt wait jmp ljmp not trap busy neg rtu retn
-syn keyword zipopcode sim sexit nexit sdump ndump snoop sdump
-=======
-syn keyword zipopcode fpadd fpsub fpmul fpdiv fpi2f fpf2i
-syn keyword zipopcode bz beq bnz bne bc bv bra blt bgt bge
-syn keyword zipopcode clr halt wait jmp ljmp not trap busy neg rtu ljsr jsr
->>>>>>> fa8f012a
+syn keyword zipopcode sim sexit nexit sdump ndump snoop sdump sstr nstr
 
 "delimiters
 
