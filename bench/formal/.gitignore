<<<<<<< HEAD
old
#
faxi_addr.v
faxi_slave.v
faxi_master.v
faxi_valaddr.v
faxi_wstrb.v
#
faxil_slave.v
faxil_master.v
#
axiicache_*/
axidcache_*/
axilfetch_*/
axilops_*/
axilperiphs_*/
axilpipe_*/
axiops_*/
axipipe_*/
busdelay_*/
cpuops_*/
dblfetch_*/
dcache_*/
div_*/
icontrol_*/
idecode_*/
memops_*/
pfcache_*/
pipefetch_*/
pipemem_*/
prefetch_*/
wbdmac_*/
wbdblpriarb_*/
wbpriarbiter_*/
wbwatchdog_*/
zipaxi_*/
zipaxil_*/
zipbones_*/
zipcounter_*/
zipcore_*/
zipcpu_*/
zipdma_mm2s_*/
zipdma_rxgears_*/
zipdma_txgears_*/
zipdma_s2mm_*/
ziptimer_*/
zipjiffies_*/
zipmmu_*/
=======
*.check
*.smt2
*.yslog
*.blif
old

## Wrappers
zipaxi_*/
zipbones_*/
zipaxil_*/

## Core
zipcore_*/
zipcpu_*/

## Fetch
axilfetch_*/
axiicache_*/
dblfetch_*/
pfcache_*/
prefetch

## Memory
dcache_*/
axiops_*/
axilops_*/
axilpipe_*/
axidcache_*/
axipipe_*/
memops_*/
pipemem_*/

## Peripherals
axilperiphs_*/
zipcounter
ziptimer
zipjiffies
icontrol_*/
wbdmac
wbwatchdog

## Other
div
idecode_*/
busdelay
cpuops
wbdblpriarb
wbpriarbiter
zipmmu
>>>>>>> 2a496414
<|MERGE_RESOLUTION|>--- conflicted
+++ resolved
@@ -1,6 +1,5 @@
-<<<<<<< HEAD
-old
-#
+## Bus property sets, not included in repo
+##
 faxi_addr.v
 faxi_slave.v
 faxi_master.v
@@ -9,50 +8,6 @@
 #
 faxil_slave.v
 faxil_master.v
-#
-axiicache_*/
-axidcache_*/
-axilfetch_*/
-axilops_*/
-axilperiphs_*/
-axilpipe_*/
-axiops_*/
-axipipe_*/
-busdelay_*/
-cpuops_*/
-dblfetch_*/
-dcache_*/
-div_*/
-icontrol_*/
-idecode_*/
-memops_*/
-pfcache_*/
-pipefetch_*/
-pipemem_*/
-prefetch_*/
-wbdmac_*/
-wbdblpriarb_*/
-wbpriarbiter_*/
-wbwatchdog_*/
-zipaxi_*/
-zipaxil_*/
-zipbones_*/
-zipcounter_*/
-zipcore_*/
-zipcpu_*/
-zipdma_mm2s_*/
-zipdma_rxgears_*/
-zipdma_txgears_*/
-zipdma_s2mm_*/
-ziptimer_*/
-zipjiffies_*/
-zipmmu_*/
-=======
-*.check
-*.smt2
-*.yslog
-*.blif
-old
 
 ## Wrappers
 zipaxi_*/
@@ -68,7 +23,7 @@
 axiicache_*/
 dblfetch_*/
 pfcache_*/
-prefetch
+prefetch_*/
 
 ## Memory
 dcache_*/
@@ -82,19 +37,24 @@
 
 ## Peripherals
 axilperiphs_*/
-zipcounter
-ziptimer
-zipjiffies
+zipcounter_*/
+ziptimer_*/
+zipjiffies_*/
 icontrol_*/
-wbdmac
-wbwatchdog
+wbwatchdog_*/
+
+## ZipDMA
+zipdma_mm2s_*/
+zipdma_rxgears_*/
+zipdma_txgears_*/
+zipdma_s2mm_*/
+wbdmac_*/
 
 ## Other
-div
+div_*/
 idecode_*/
-busdelay
-cpuops
-wbdblpriarb
-wbpriarbiter
-zipmmu
->>>>>>> 2a496414
+busdelay_*/
+cpuops_*/
+wbdblpriarb_*/
+wbpriarbiter_*/
+zipmmu_*/